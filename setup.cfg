[flake8]
ignore =
    E203, # just fires a bunch on list ranges
    E265, # don't care
    E501, # line lengths are a fake idea
    E722, # bare accept is fine
    F403, # fine with using a few star imports still
    F405, # ditto
    W503, # this 'error' is completely backward and will change eventually
    N802,
    N803,
    N806,
    N812,
    N815,
    N816,
max-line-length=300
per-file-ignores =
    bikeshed/lint/__init__.py:F401
    bikeshed/h/__init__.py:F401
    bikeshed/markdown/__init__.py:F401
    bikeshed/shorthands/__init__.py:F401
    bikeshed/refs/__init__.py:F401
    bikeshed/update/__init__.py:F401
    bikeshed/wpt/__init__.py:F401
    bikeshed/__init__.py:F401
    bikeshed/config/__init__.py:F401
    bikeshed/stringEnum/__init__.py:F401

[pylint.MESSAGES CONTROL]
disable=
    arguments-differ,
    bare-except,
    broad-except,
    c-extension-no-member,
    cell-var-from-loop,
    consider-iterating-dictionary,
    consider-merging-isinstance,
    consider-using-in,
    cyclic-import,
    dangerous-default-value,
    duplicate-code,
    eval-used,
    exec-used,
    fixme,
    global-statement,
    import-outside-toplevel,
    inconsistent-return-statements,
    invalid-name,
    keyword-arg-before-vararg,
    len-as-condition,
    line-too-long,
    misplaced-bare-raise,
    misplaced-comparison-constant,
    missing-class-docstring,
    missing-function-docstring,
    missing-module-docstring,
<<<<<<< HEAD
=======
    no-else-break,
    no-else-continue,
    no-else-raise,
    no-else-return,
    no-member,
>>>>>>> 564fab3e
    no-self-use,
    not-callable,
    pointless-string-statement,
    protected-access,
    raising-format-tuple,
    redefined-argument-from-local,
    redefined-builtin,
    redefined-outer-name,
    self-assigning-variable,
    stop-iteration-return,
    super-init-not-called,
    superfluous-parens,
    too-few-public-methods,
    too-many-arguments,
    too-many-boolean-expressions,
    too-many-branches,
    too-many-instance-attributes,
    too-many-lines,
    too-many-locals,
    too-many-nested-blocks,
    too-many-return-statements,
    too-many-statements,
    try-except-raise,
    undefined-loop-variable,
    unexpected-special-method-signature,
    unidiomatic-typecheck,
    unreachable,
    unsubscriptable-object,
    unused-argument,
    unused-variable,
    unused-wildcard-import,
    useless-else-on-loop,
    wildcard-import,
    wrong-import-position,<|MERGE_RESOLUTION|>--- conflicted
+++ resolved
@@ -54,14 +54,11 @@
     missing-class-docstring,
     missing-function-docstring,
     missing-module-docstring,
-<<<<<<< HEAD
-=======
     no-else-break,
     no-else-continue,
     no-else-raise,
     no-else-return,
     no-member,
->>>>>>> 564fab3e
     no-self-use,
     not-callable,
     pointless-string-statement,
