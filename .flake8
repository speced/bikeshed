--- conflicted
+++ resolved
@@ -1,11 +1,7 @@
 [flake8]
 ignore =
     E203,
-<<<<<<< HEAD
-=======
     E265,
-    E401,
->>>>>>> f9fb9f81
     E402,
     E501,
     E712,
