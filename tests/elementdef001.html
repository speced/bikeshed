--- conflicted
+++ resolved
@@ -532,11 +532,7 @@
        </ul>
      <tr>
       <th>DOM Interfaces:
-<<<<<<< HEAD
-      <td> <a class="idl-code" data-link-type="interface" href="#svgtestelement" id="ref-for-svgtestelement-1">SVGTestElement</a> 
-=======
-      <td><a class="idl-code" data-link-type="interface" href="#svgtestelement" id="ref-for-svgtestelement">SVGTestElement</a>
->>>>>>> 49f2f072
+      <td><a class="idl-code" data-link-type="interface" href="#svgtestelement" id="ref-for-svgtestelement-1">SVGTestElement</a>
    </table>
    <dl>
     <dt data-md><dfn class="dfn-paneled" data-dfn-for="testelement" data-dfn-type="element-attr" data-export id="element-attrdef-testelement-foo"><code>foo</code></dfn>
@@ -649,7 +645,7 @@
                 const idsHtml =  item.ids.map((id, index) => {
                     const href = `${external ? id.linkID : id.refID}`;
                     const anchorText =
-                        (index == 0) ? item.text : ` (${index+1})`;
+                        (index == 0) ? item.text : `(${index+1})`;
                     return /* html */`
                         <a href="${href}">${anchorText}</a>`;
                 })
