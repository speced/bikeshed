--- conflicted
+++ resolved
@@ -625,18 +625,11 @@
   <c- b>attribute</c-> <a class="idl-code" data-link-type="interface" href="https://webidl.spec.whatwg.org/#idl-DOMString" id="ref-for-idl-DOMString"><c- b>DOMString</c-></a> <dfn class="dfn-paneled idl-code" data-dfn-for="Foo" data-dfn-type="attribute" data-export data-type="DOMString" id="dom-foo-foo"><code><c- g>foo</c-></code></dfn>;
  <c- b>attribute</c-> <a data-link-type="idl-name" href="#enumdef-barenum" id="ref-for-enumdef-barenum-1"><c- n>BarEnum</c-></a> <dfn class="idl-code" data-dfn-for="Foo" data-dfn-type="attribute" data-export data-type="BarEnum" id="dom-foo-bar"><code><c- g>bar</c-></code><a class="self-link" href="#dom-foo-bar"></a></dfn>;
   <c- b>attribute</c-> <a class="idl-code" data-link-type="interface" href="https://webidl.spec.whatwg.org/#idl-DOMString" id="ref-for-idl-DOMString①"><c- b>DOMString</c-></a> <dfn class="dfn-paneled idl-code" data-dfn-for="Foo" data-dfn-type="attribute" data-export data-lt="or" data-type="DOMString" id="dom-foo-or"><code><c- g>_or</c-></code></dfn>;
-<<<<<<< HEAD
   <a class="idl-code" data-link-type="interface" href="https://webidl.spec.whatwg.org/#idl-promise" id="ref-for-idl-promise"><c- b>Promise</c-></a> &lt;<a class="idl-code" data-link-type="interface" href="https://webidl.spec.whatwg.org/#idl-any" id="ref-for-idl-any"><c- b>any</c-></a>> <dfn class="dfn-paneled idl-code" data-dfn-for="Foo" data-dfn-type="method" data-export data-lt="get(a)" id="dom-foo-get"><code><c- g>get</c-></code></dfn>(<a class="idl-code" data-link-type="interface" href="https://webidl.spec.whatwg.org/#idl-long" id="ref-for-idl-long"><c- b>long</c-></a> <a class="idl-code" data-link-type="argument" href="#dom-foo-get-a-a" id="ref-for-dom-foo-get-a-a-1"><c- g>a</c-></a>);
-};</pre>
-   <table class="argumentdef data def">
-    <caption>Arguments for the <a data-link-type="idl" href="#dom-foo-get" id="ref-for-dom-foo-get-1">Foo.get(a)</a> method.</caption>
-=======
-  <a class="idl-code" data-link-type="interface" href="https://webidl.spec.whatwg.org/#idl-promise" id="ref-for-idl-promise"><c- b>Promise</c-></a> &lt;<a class="idl-code" data-link-type="interface" href="https://webidl.spec.whatwg.org/#idl-any" id="ref-for-idl-any"><c- b>any</c-></a>> <dfn class="dfn-paneled idl-code" data-dfn-for="Foo" data-dfn-type="method" data-export data-lt="get(a)" id="dom-foo-get"><code><c- g>get</c-></code></dfn>(<a class="idl-code" data-link-type="interface" href="https://webidl.spec.whatwg.org/#idl-long" id="ref-for-idl-long"><c- b>long</c-></a> <a class="idl-code" data-link-type="argument" href="#dom-foo-get-a-a" id="ref-for-dom-foo-get-a-a"><c- g>a</c-></a>);
 };
 </pre>
    <table class="argumentdef data">
-    <caption>Arguments for the <a data-link-type="idl" href="#dom-foo-get" id="ref-for-dom-foo-get">Foo.get(a)</a> method.</caption>
->>>>>>> 49f2f072
+    <caption>Arguments for the <a data-link-type="idl" href="#dom-foo-get" id="ref-for-dom-foo-get-1">Foo.get(a)</a> method.</caption>
     <thead>
      <tr>
       <th>Parameter
@@ -730,7 +723,7 @@
                 const idsHtml =  item.ids.map((id, index) => {
                     const href = `${external ? id.linkID : id.refID}`;
                     const anchorText =
-                        (index == 0) ? item.text : ` (${index+1})`;
+                        (index == 0) ? item.text : `(${index+1})`;
                     return /* html */`
                         <a href="${href}">${anchorText}</a>`;
                 })
