--- conflicted
+++ resolved
@@ -161,19 +161,11 @@
   <div class="head">
    <p data-fill-with="logo"><a class="logo" href="https://www.w3.org/"> <img alt="W3C" height="48" src="https://www.w3.org/StyleSheets/TR/2016/logos/W3C" width="72"> </a> </p>
    <h1 class="p-name no-ref" id="title">CSS Indexes</h1>
-<<<<<<< HEAD
-   <h2 class="no-num no-toc no-ref heading settled" id="subtitle"><span class="content">W3C Note, <time class="dt-updated" datetime="2019-04-25">25 April 2019</time></span></h2>
-   <div data-fill-with="spec-metadata">
-    <dl>
-     <dt>This version:
-     <dd><a class="u-url" href="https://www.w3.org/TR/2019/NOTE-indexes-20190425/">https://www.w3.org/TR/2019/NOTE-indexes-20190425/</a>
-=======
    <h2 class="no-num no-toc no-ref heading settled" id="subtitle"><span class="content">W3C Note, <time class="dt-updated" datetime="1970-01-01">1 January 1970</time></span></h2>
    <div data-fill-with="spec-metadata">
     <dl>
      <dt>This version:
      <dd><a class="u-url" href="https://www.w3.org/TR/1970/NOTE-indexes-19700101/">https://www.w3.org/TR/1970/NOTE-indexes-19700101/</a>
->>>>>>> 83b46783
      <dt>Latest published version:
      <dd><a href="---">---</a>
      <dt>Editor's Draft:
