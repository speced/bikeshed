# -*- coding: utf-8 -*-
import io
import json
import os
from collections import OrderedDict
from . import config
from .html import *  # noqa
from .messages import *


def addMdnPanels(doc):
    if not doc.md.includeMdnPanels:
        return

    try:
        filename = doc.md.vshortname+".json"
        datafile = doc.dataFile.fetch("mdn", filename, str=True)
    except IOError:
        try:
            filename = doc.md.shortname+".json"
            datafile = doc.dataFile.fetch("mdn", filename, str=True)
        except IOError:
            if doc.md.includeMdnPanels == "maybe":
                # if "maybe", failure is fine, don't complain
                pass
            else:
                die(f"Couldn't find the MDN data for '{doc.md.vshortname}' nor '{doc.md.shortname}'.")
            return
    try:
        data = json.loads(datafile, object_pairs_hook=OrderedDict)
    except Exception as e:
        die(f"Couldn't load MDN Spec Links data for this spec.\n{e}")
        return

    panels = panelsFromData(doc, data)
    if panels:
        doc.extraScripts["script-mdn-anno"] = '''
            document.body.addEventListener("click", (e) => {
                if(e.target.closest(".mdn-anno-btn")) {
                    e.target.closest(".mdn-anno").classList.toggle("wrapped");
                }
            });
            '''  # noqa
        doc.extraStyles["style-mdn-anno"] = '''
            @media (max-width: 767px) { .mdn-anno { opacity: .1 } }
            .mdn-anno { font: 1em sans-serif; padding: 0.3em; position: absolute; z-index: 8; right: 0.3em; background: #EEE; color: black; box-shadow: 0 0 3px #999; overflow: hidden; border-collapse: initial; border-spacing: initial; min-width: 9em; max-width: min-content; white-space: nowrap; word-wrap: normal; hyphens: none}
            .mdn-anno:not(.wrapped) { opacity: 1}
            .mdn-anno:hover { z-index: 9 }
            .mdn-anno.wrapped { min-width: 0 }
            .mdn-anno.wrapped > :not(button) { display: none; }
            .mdn-anno > .mdn-anno-btn { cursor: pointer; border: none; color: #000; background: transparent; margin: -8px; float: right; padding: 10px 8px 8px 8px; outline: none; }
            .mdn-anno > .mdn-anno-btn > .less-than-two-engines-flag { color: red; padding-right: 2px; }
            .mdn-anno > .mdn-anno-btn > .all-engines-flag { color: green; padding-right: 2px; }
            .mdn-anno > .mdn-anno-btn > span { color: #fff; background-color: #000; font-weight: normal; font-family: zillaslab, Palatino, "Palatino Linotype", serif; padding: 2px 3px 0px 3px; line-height: 1.3em; vertical-align: top; }
            .mdn-anno > .feature { margin-top: 20px; }
            .mdn-anno > .feature:not(:first-of-type) { border-top: 1px solid #999; margin-top: 6px; padding-top: 2px; }
            .mdn-anno > .feature > .less-than-two-engines-text { color: red }
            .mdn-anno > .feature > .all-engines-text { color: green }
            .mdn-anno > .feature > p { font-size: .75em; margin-top: 6px; margin-bottom: 0; }
            .mdn-anno > .feature > p + p { margin-top: 3px; }
            .mdn-anno > .feature > .support { display: block; font-size: 0.6em; margin: 0; padding: 0; margin-top: 2px }
            .mdn-anno > .feature > .support + div { padding-top: 0.5em; }
            .mdn-anno > .feature > .support > hr { display: block; border: none; border-top: 1px dotted #999; padding: 3px 0px 0px 0px; margin: 2px 3px 0px 3px; }
            .mdn-anno > .feature > .support > hr::before { content: ""; }
            .mdn-anno > .feature > .support > span { padding: 0.2em 0; display: block; display: table; }
            .mdn-anno > .feature > .support > span.no { color: #CCCCCC; filter: grayscale(100%); }
            .mdn-anno > .feature > .support > span.no::before { opacity: 0.5; }
            .mdn-anno > .feature > .support > span:first-of-type { padding-top: 0.5em; }
            .mdn-anno > .feature > .support > span > span { padding: 0 0.5em; display: table-cell; }
            .mdn-anno > .feature > .support > span > span:first-child { width: 100%; }
            .mdn-anno > .feature > .support > span > span:last-child { width: 100%; white-space: pre; padding: 0; }
            .mdn-anno > .feature > .support > span::before { content: ' '; display: table-cell; min-width: 1.5em; height: 1.5em; background: no-repeat center center; background-size: contain; text-align: right; font-size: 0.75em; font-weight: bold; }
            .mdn-anno > .feature > .support > .chrome_android::before { background-image: url(https://resources.whatwg.org/browser-logos/chrome.svg); }
            .mdn-anno > .feature > .support > .firefox_android::before { background-image: url(https://resources.whatwg.org/browser-logos/firefox.png); }
            .mdn-anno > .feature > .support > .chrome::before { background-image: url(https://resources.whatwg.org/browser-logos/chrome.svg); }
            .mdn-anno > .feature > .support > .edge_blink::before { background-image: url(https://resources.whatwg.org/browser-logos/edge.svg); }
            .mdn-anno > .feature > .support > .edge::before { background-image: url(https://resources.whatwg.org/browser-logos/edge_legacy.svg); }
            .mdn-anno > .feature > .support > .firefox::before { background-image: url(https://resources.whatwg.org/browser-logos/firefox.png); }
            .mdn-anno > .feature > .support > .ie::before { background-image: url(https://resources.whatwg.org/browser-logos/ie.png); }
            .mdn-anno > .feature > .support > .safari_ios::before { background-image: url(https://resources.whatwg.org/browser-logos/safari-ios.svg); }
            .mdn-anno > .feature > .support > .nodejs::before { background-image: url(https://nodejs.org/static/images/favicons/favicon.ico); }
            .mdn-anno > .feature > .support > .opera_android::before { background-image: url(https://resources.whatwg.org/browser-logos/opera.svg); }
            .mdn-anno > .feature > .support > .opera::before { background-image: url(https://resources.whatwg.org/browser-logos/opera.svg); }
            .mdn-anno > .feature > .support > .safari::before { background-image: url(https://resources.whatwg.org/browser-logos/safari.png); }
            .mdn-anno > .feature > .support > .samsunginternet_android::before { background-image: url(https://resources.whatwg.org/browser-logos/samsung.svg); }
            .mdn-anno > .feature > .support > .webview_android::before { background-image: url(https://resources.whatwg.org/browser-logos/android-webview.png); }
<<<<<<< HEAD
            .name-slug-mismatch { color: red }
            .caniuse-status:hover { z-index: 9; }
=======
            /* dt, li, .issue, .note, and .example are "position: relative", so to put annotation at right margin, must move to right of containing block */
            .h-entry:not(.status-LS) dt > .mdn-anno, .h-entry:not(.status-LS) li > .mdn-anno, .h-entry:not(.status-LS) .issue > .mdn-anno, .h-entry:not(.status-LS) .note > .mdn-anno, .h-entry:not(.status-LS) .example > .mdn-anno { right: -6.7em; }
            .h-entry p + .mdn-anno { margin-top: 0; }
            h2 + .mdn-anno.after { margin: -48px 0 0 0; }
            h3 + .mdn-anno.after { margin: -46px 0 0 0; }
            h4 + .mdn-anno.after { margin: -42px 0 0 0; }
            h5 + .mdn-anno.after { margin: -40px 0 0 0; }
            h6 + .mdn-anno.after { margin: -40px 0 0 0; }
>>>>>>> 3d5e9017
            '''  # noqa

def createAnno(className, mdnButton, featureDivs):
    return E.aside({"class": className}, mdnButton, featureDivs)

def panelsFromData(doc, data):
    mdnBaseUrl = "https://developer.mozilla.org/en-US/docs/Web/"
    bcdBaseUrl = "https://github.com/mdn/browser-compat-data/blob/master/"

    browsersProvidingCurrentEngines = ["firefox", "safari", "chrome"]
    browsersWithBorrowedEngines = ["opera", "edge_blink"]
    browsersWithRetiredEngines = ["edge", "ie"]
    browsersForMobileDevices = ["firefox_android", "safari_ios",
                                "chrome_android", "webview_android",
                                "samsunginternet_android", "opera_android"]

    # BCD/mdn-spec-links shortnames to full names
    nameFromCodeName = {
        "chrome": "Chrome",
        "chrome_android": "Chrome for Android",
        "edge": "Edge (Legacy)",
        "edge_blink": "Edge",
        "firefox": "Firefox",
        "firefox_android": "Firefox for Android",
        "ie": "IE",
        "nodejs": "Node.js",
        "opera": "Opera",
        "opera_android": "Opera Mobile",
        "safari": "Safari",
        "samsunginternet_android": "Samsung Internet",
        "safari_ios": "iOS Safari",
        "webview_android": "Android WebView"
    }

    panels = False
    for elementId, features in data.items():
        lessThanTwoEngines = 0
        onlyTwoEngines = 0
        allEngines = 0
        featureDivs = []
        targetElement = find(f"[id='{elementId}']", doc)
        if targetElement is None:
            msg = f"No '{elementId}' ID found."
            if "slug" in feature:
                msg += f" Update {mdnBaseUrl}{feature['slug']} Specifications Table?"
            warn(msg)
            continue
        else:
            panels = True
            if targetElement.tag in ['h1', 'h2', 'h3', 'h4', 'h5', 'h6']:
                isAnnoForHeadingContent = True
            else:
                for ancestor in targetElement.iterancestors():
                    if ancestor.tag in ['body', 'main', 'article', 'aside',
                                        'nav', 'section', 'header', 'footer']:
                        break
                    targetElement = ancestor
                    if ancestor.tag in ['h1', 'h2', 'h3', 'h4', 'h5', 'h6']:
                        isAnnoForHeadingContent = True
                        break
                    if ancestor.tag in ['td', 'dt', 'dd', 'li']:
                        isAnnoForListItemOrTableContent = True
                        break
                    if ancestor.tag in ['pre', 'xmp', 'p']:
                        break
        for feature in features:
            isAnnoForHeadingContent = False
            isAnnoForListItemOrTableContent = False
            if "engines" in feature:
                engines = len(feature["engines"])
                if engines < 2:
                    lessThanTwoEngines = lessThanTwoEngines + 1
                elif engines == 2:
                    onlyTwoEngines = onlyTwoEngines + 1
                elif engines >= len(browsersProvidingCurrentEngines):
                    allEngines = allEngines + 1
            featureDivs.append(
                mdnPanelFor(
                    feature,
                    mdnBaseUrl,
                    bcdBaseUrl,
                    nameFromCodeName,
                    browsersProvidingCurrentEngines,
                    browsersWithBorrowedEngines,
                    browsersWithRetiredEngines,
                    browsersForMobileDevices))

        mdnButton = E.button({"class": "mdn-anno-btn"})
        if lessThanTwoEngines > 0:
            appendChild(mdnButton,
                E.b({"class": "less-than-two-engines-flag",
                     "title": "This feature is in less than two current engines."},
                    "\u26A0"))
        elif allEngines > 0 and lessThanTwoEngines == 0 and onlyTwoEngines == 0:
            appendChild(mdnButton,
                E.b({"class": "all-engines-flag",
                     "title": "This feature is in all current engines."},
                    "\u2714"))
        appendChild(mdnButton, E.span("MDN"))

        className = "mdn-anno wrapped"
        if isAnnoForListItemOrTableContent:
            if targetElement.getchildren() \
                    and hasClass(targetElement.getchildren()[0], 'mdn-anno'):
                # If there's already an annotation at the point where we want
                # this, just re-use it (instead of creating another one).
                appendChild(targetElement.getchildren()[0], featureDivs)
            else:
                # For elements we're annotating inside a dt, dd, li, or td, we
                # prepend the annotation to the dt, dd, li, or td — because in
                # cases where we have a long table or list, all the annotations
                # for everything in it otherwise ends up being merged into a
                # single annotation way up at the top of the table or list.
                prependChild(targetElement, createAnno(className, mdnButton, featureDivs))
        elif isAnnoForHeadingContent:
            className = "mdn-anno wrapped after"
            if targetElement.getnext() is not None \
                    and targetElement.getnext().get('class') == className:
                # If there's already an annotation at the point where we want
                # this, just re-use it (instead of creating another one).
                appendChild(targetElement.getnext(), featureDivs)
            else:
                # For elements we're annotating inside an h1-h6 heading, we
                # insert the annotation as the next sibling of the heading.
                insertAfter(targetElement, createAnno(className, mdnButton, featureDivs))
        else:
            if targetElement.getprevious() is not None \
                    and targetElement.getprevious().get('class') == className:
                # If there's already an annotation at the point where we want
                # this, just re-use it (instead of creating another one) —
                # unless it's a class=after annotation (following a heading).
                appendChild(targetElement.getprevious(), featureDivs)
            else:
                # For elements we're annotating that aren't inside a table or
                # list or heading, we insert the annotation as the previous
                # sibling of whatever block-level element holds the element.
                insertBefore(targetElement, createAnno(className, mdnButton, featureDivs))
    return panels

def addSupportRow(browserCodeName, nameFromCodeName, support, supportData):
    if browserCodeName not in support:
        return
    isEdgeLegacy = browserCodeName == "edge"
    isIE = browserCodeName == "ie"
    needsFlag = False
    versionAdded = None
    versionRemoved = None
    minVersion = None
    thisBrowserSupport = support[browserCodeName]
    if isinstance(thisBrowserSupport, dict):
        if "version_added" in thisBrowserSupport:
            versionAdded = thisBrowserSupport["version_added"]
            if "flags" in thisBrowserSupport:
                needsFlag = True
            if "prefix" in thisBrowserSupport or \
                    'alternative_name' in thisBrowserSupport or \
                    'partial_implementation' in thisBrowserSupport:
                versionAdded = False
        if "version_removed" in thisBrowserSupport:
            versionRemoved = thisBrowserSupport["version_removed"]
    if isinstance(thisBrowserSupport, list):
        for versionDetails in thisBrowserSupport:
            if "version_removed" in versionDetails:
                versionRemoved = versionDetails["version_removed"]
                continue
            if "version_added" in versionDetails:
                if versionDetails["version_added"] is False:
                    versionAdded = False
                    continue
                if versionDetails["version_added"] is None:
                    versionAdded = None
                    continue
                if "prefix" in versionDetails or \
                        'alternative_name' in versionDetails or \
                        'partial_implementation' in versionDetails:
                    continue
                if "flags" in thisBrowserSupport:
                    needsFlag = True
                versionAdded = versionDetails["version_added"]
                versionRemoved = None
                break
    statusCode = "n"
    if versionAdded is None:
        minVersion = "?"
    elif versionAdded is False:
        minVersion = "None"
    elif versionAdded is True:
        minVersion = "Yes"
        statusCode = "y"
    else:
        if versionRemoved is None:
            statusCode = "y"
            minVersion = versionAdded + "+"
            if (isEdgeLegacy and versionAdded == "18"):
                minVersion = "18"
            if (isIE and versionAdded == "11"):
                minVersion = "11"
        else:
            statusCode = "n"
            if versionAdded is not None:
                minVersion = versionAdded + u"\u2013" + versionRemoved
            else:
                minVersion = "None"
    browserFullName = nameFromCodeName[browserCodeName]
    appendChild(supportData,
        browserCompatSpan(
            browserCodeName,
            browserFullName,
            statusCode,
            minVersion,
            needsFlag))


def mdnPanelFor(feature, mdnBaseUrl, bcdBaseUrl, nameFromCodeName,
                browsersProvidingCurrentEngines, browsersWithBorrowedEngines,
                browsersWithRetiredEngines, browsersForMobileDevices):
    featureDiv = E.div({"class": "feature"})
    featureName = feature.get("name", None)
    if "slug" in feature:
        slug = feature["slug"]
        displaySlug = slug.split("/", 1)[1]
        title = feature.get("summary", "")
        mdnURL = mdnBaseUrl + slug
        appendChild(featureDiv,
            E.p({},
                E.a({"href": mdnURL, "title": title}, displaySlug)))
    if "engines" in feature:
        engines = len(feature["engines"])
        enginesPara = None
        if engines == 0:
            enginesPara = E.p({"class": "less-than-two-engines-text"},
                              "In no current engines.")
        elif engines == 1:
            enginesPara = E.p({"class": "less-than-two-engines-text"},
                              "In only one current engine.")
        elif engines >= len(browsersProvidingCurrentEngines):
            enginesPara = E.p({"class": "all-engines-text"},
                              "In all current engines.")
        if enginesPara is not None:
            appendChild(featureDiv, enginesPara)
    supportData = E.div({"class": "support"})
    appendChild(featureDiv, supportData)
    support = feature["support"]
    for browserCodeName in browsersProvidingCurrentEngines:
        addSupportRow(browserCodeName, nameFromCodeName, support, supportData)
    appendChild(supportData, E.hr())
    for browserCodeName in browsersWithBorrowedEngines:
        addSupportRow(browserCodeName, nameFromCodeName, support, supportData)
    appendChild(supportData, E.hr())
    for browserCodeName in browsersWithRetiredEngines:
        addSupportRow(browserCodeName, nameFromCodeName, support, supportData)
    appendChild(supportData, E.hr())
    for browserCodeName in browsersForMobileDevices:
        addSupportRow(browserCodeName, nameFromCodeName, support, supportData)
    if "nodejs" in support:
        appendChild(supportData, E.hr())
        addSupportRow("nodejs", nameFromCodeName, support, supportData)
    return featureDiv


def browserCompatSpan(browserCodeName, browserFullName, statusCode, minVersion,
                      needsFlag):
    # browserCodeName: e.g. "chrome"
    # browserFullName: e.g. "Chrome for Android"
    minVersionAttributes = {}
    flagSymbol = ""
    if needsFlag:
        flagSymbol = "\U0001f530 "
        minVersionAttributes["title"] = \
            "Requires setting a user preference or runtime flag."
    statusClass = {"y": "yes", "n": "no"}[statusCode]
    outer = E.span({"class": browserCodeName + " " + statusClass})
    appendChild(outer, E.span({}, browserFullName))
    appendChild(outer, E.span(minVersionAttributes, flagSymbol + minVersion))
    return outer<|MERGE_RESOLUTION|>--- conflicted
+++ resolved
@@ -84,10 +84,9 @@
             .mdn-anno > .feature > .support > .safari::before { background-image: url(https://resources.whatwg.org/browser-logos/safari.png); }
             .mdn-anno > .feature > .support > .samsunginternet_android::before { background-image: url(https://resources.whatwg.org/browser-logos/samsung.svg); }
             .mdn-anno > .feature > .support > .webview_android::before { background-image: url(https://resources.whatwg.org/browser-logos/android-webview.png); }
-<<<<<<< HEAD
             .name-slug-mismatch { color: red }
             .caniuse-status:hover { z-index: 9; }
-=======
+            
             /* dt, li, .issue, .note, and .example are "position: relative", so to put annotation at right margin, must move to right of containing block */
             .h-entry:not(.status-LS) dt > .mdn-anno, .h-entry:not(.status-LS) li > .mdn-anno, .h-entry:not(.status-LS) .issue > .mdn-anno, .h-entry:not(.status-LS) .note > .mdn-anno, .h-entry:not(.status-LS) .example > .mdn-anno { right: -6.7em; }
             .h-entry p + .mdn-anno { margin-top: 0; }
@@ -96,7 +95,6 @@
             h4 + .mdn-anno.after { margin: -42px 0 0 0; }
             h5 + .mdn-anno.after { margin: -40px 0 0 0; }
             h6 + .mdn-anno.after { margin: -40px 0 0 0; }
->>>>>>> 3d5e9017
             '''  # noqa
 
 def createAnno(className, mdnButton, featureDivs):
