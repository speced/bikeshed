import re
from ..h import E
from . import steps


class VarShorthand:
    def respond(self, match, dom=None):
        escape, text = match.groups()
        if escape:
            return steps.Success(skips=["|"], nodes=[match.group(0)[1:]])
<<<<<<< HEAD

        return steps.Success(E.var({"bs-autolink-syntax": match.group(0)}, text))
=======
    return steps.Success(E.var({"bs-autolink-syntax":match.group(0)}, text))
>>>>>>> 8fd63b57


VarShorthand.startRe = re.compile(
    r"""
                    (\\)?
                    \|
                    (\w(?:[\w\s-]*\w)?)
                    \|""",
    re.X,
)<|MERGE_RESOLUTION|>--- conflicted
+++ resolved
@@ -8,12 +8,7 @@
         escape, text = match.groups()
         if escape:
             return steps.Success(skips=["|"], nodes=[match.group(0)[1:]])
-<<<<<<< HEAD
-
-        return steps.Success(E.var({"bs-autolink-syntax": match.group(0)}, text))
-=======
-    return steps.Success(E.var({"bs-autolink-syntax":match.group(0)}, text))
->>>>>>> 8fd63b57
+        return steps.Success(E.var({"bs-autolink-syntax":match.group(0)}, text))
 
 
 VarShorthand.startRe = re.compile(
@@ -21,6 +16,4 @@
                     (\\)?
                     \|
                     (\w(?:[\w\s-]*\w)?)
-                    \|""",
-    re.X,
-)+                    \|""", re.X)