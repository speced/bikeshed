--- conflicted
+++ resolved
@@ -44,65 +44,6 @@
             addLineNumber(node)
 
 
-<<<<<<< HEAD
-def transformShorthandElements(doc: t.SpecT) -> None:
-    """
-    The <l> element can contain any shorthand,
-    and works inside of "opaque" elements too,
-    unlike ordinary autolinking shorthands.
-    """
-
-    def replacer(reg: re.Pattern, rep: t.Callable[[re.Match], t.NodeT], el: t.ElementT, text: str) -> bool:
-        match = reg.match(text)
-        if match:
-            result = rep(match)
-            h.replaceNode(el, result)
-            if isinstance(result, str):
-                return True
-            # Move the linking attributes from <l> to the <a>
-            attrTarget: t.ElementT | None
-            if result.tag == "a":
-                h.transferAttributes(el, result)
-            else:
-                attrTarget = h.find("a", result)
-                if attrTarget is not None:
-                    h.transferAttributes(el, attrTarget)
-            return True
-        return False
-
-    for el in h.findAll("l", doc):
-        # The shorthands that get handled in the parser just need
-        # their attributes moved over. (Eventually this'll be all
-        # of them).
-        alreadyDone = h.find("[bs-autolink-syntax]", el)
-        if alreadyDone is not None:
-            h.transferAttributes(el, alreadyDone)
-            h.replaceWithContents(el)
-            continue
-
-        text = h.textContent(el)
-        if replacer(propdescRe, propdescReplacer, el, text):
-            continue
-        if replacer(dfnRe, dfnReplacer, el, text):
-            continue
-        if replacer(idlRe, idlReplacer, el, text):
-            continue
-        if replacer(cddlRe, cddlReplacer, el, text):
-            continue
-        if replacer(elementRe, elementReplacer, el, text):
-            continue
-        if replacer(biblioRe, biblioReplacer, el, text):
-            continue
-        if replacer(sectionRe, sectionReplacer, el, text):
-            continue
-        if replacer(varRe, varReplacer, el, text):
-            continue
-        m.die(f"<l> element doesn't contain a recognized autolinking syntax:\n{h.outerHTML(el)}", el=el)
-        el.tag = "span"
-
-
-=======
->>>>>>> 7b8dbd60
 def transformProductionGrammars(doc: t.SpecT) -> None:
     # Link up the various grammar symbols in CSS grammars to their definitions.
     if "css" not in doc.md.markupShorthands:
@@ -166,422 +107,6 @@
             addLineNumber(node)
 
 
-<<<<<<< HEAD
-biblioRe = re.compile(
-    r"""
-                        (\\)?
-                        \[\[
-                        (!)?
-                        ([\w.+-]+)
-                        (\s+(?:current|snapshot|inline|index|direct|obsolete)\s*)*
-                        (?:\|([^\]]+))?
-                        \]\]""",
-    re.X,
-)
-
-
-def biblioReplacer(match: re.Match) -> t.NodeT:
-    # Allow escaping things that aren't actually biblio links, by preceding with a \
-    escape, bang, term, modifiers, linkText = match.groups()
-    if escape:
-        return t.cast(str, match.group(0))[1:]
-    if bang == "!":
-        type = "normative"
-    else:
-        type = "informative"
-    if linkText is None:
-        linkText = f"[{term}]"
-    attrs = {
-        "data-lt": term,
-        "data-link-type": "biblio",
-        "data-biblio-type": type,
-        "bs-autolink-syntax": match.group(0),
-    }
-
-    modifiers = re.split(r"\s+", modifiers.strip()) if modifiers is not None else []
-    statusCurrent = "current" in modifiers
-    statusSnapshot = "snapshot" in modifiers
-    if statusCurrent and statusSnapshot:
-        m.die(f"Biblio shorthand {match.group(0)} contains *both* 'current' and 'snapshot', please pick one.")
-        return t.cast(str, match.group(0))
-    elif statusCurrent or statusSnapshot:
-        attrs["data-biblio-status"] = "current" if statusCurrent else "snapshot"
-
-    displayInline = "inline" in modifiers
-    displayIndex = "index" in modifiers
-    displayDirect = "direct" in modifiers
-    if (displayInline + displayIndex + displayDirect) > 1:
-        m.die(
-            f"Biblio shorthand {match.group(0)} contains more than one of 'inline', 'index' and 'direct', please pick one.",
-        )
-        return t.cast(str, match.group(0))
-    elif displayInline:
-        attrs["data-biblio-display"] = "inline"
-    elif displayIndex:
-        attrs["data-biblio-display"] = "index"
-    elif displayDirect:
-        attrs["data-biblio-display"] = "direct"
-
-    if "obsolete" in modifiers:
-        attrs["data-biblio-obsolete"] = ""
-
-    return h.E.a(attrs, linkText)
-
-
-sectionRe = re.compile(
-    r"""
-                        (\\)?
-                        \[\[
-                        ([\w.+-]+)?
-                        (?:
-                            ((?:\/[\w.+-]*)?(?:\#[\w.+-]+)) |
-                            (\/[\w.+-]+)
-                        )
-                        (?:\|([^\]]+))?
-                        \]\]""",
-    re.X,
-)
-
-
-def sectionReplacer(match: re.Match) -> t.NodeT:
-    escape, spec, section, justPage, linkText = match.groups()
-    if escape:
-        return t.cast(str, match.group(0))[1:]
-    if linkText is None:
-        linkText = ""
-
-    if spec is None:
-        # local section link
-        return h.E.a(
-            {"section": "", "href": section, "bs-autolink-syntax": match.group(0)},
-            linkText,
-        )
-    elif justPage is not None:
-        # foreign link, to an actual page from a multipage spec
-        return h.E.span(
-            {
-                "spec-section": justPage + "#",
-                "spec": spec,
-                "bs-autolink-syntax": match.group(0),
-            },
-            linkText,
-        )
-    else:
-        # foreign link
-        return h.E.span(
-            {
-                "spec-section": section,
-                "spec": spec,
-                "bs-autolink-syntax": match.group(0),
-            },
-            linkText,
-        )
-
-
-propdescRe = re.compile(
-    r"""
-                        (\\)?
-                        '
-                        (?:([^\s'|]*)/)?
-                        ([\w*-]+)
-                        (?:!!([\w-]+))?
-                        (?:\|([^']+))?
-                        '""",
-    re.X,
-)
-
-
-def propdescReplacer(match: re.Match) -> t.NodeT:
-    escape, linkFor, lt, linkType, linkText = match.groups()
-    if escape:
-        return t.cast(str, match.group(0))[1:]
-    if linkFor == "":
-        linkFor = "/"
-    if lt == "-":
-        # Not a valid property actually.
-        return "'-'"
-    if linkType is None:
-        if linkFor is None:
-            linkType = "property"
-        else:
-            linkType = "propdesc"
-    elif linkType in ("property", "descriptor"):
-        pass
-    else:
-        m.die(
-            f"Shorthand {match.group(0)} gives type as '{linkType}', but only 'property' and 'descriptor' are allowed.",
-        )
-        return h.E.span(match.group(0))
-    if linkText is None:
-        linkText = lt
-    return h.E.a(
-        {
-            "data-link-type": linkType,
-            "class": "property",
-            "for": linkFor,
-            "lt": lt,
-            "bs-autolink-syntax": match.group(0),
-        },
-        linkText,
-    )
-
-
-idlRe = re.compile(
-    r"""
-                    (\\)?
-                    {{
-                    (?:([^}|]*)/)?
-                    ([^}/|]+?)
-                    (?:!!([\w-]+))?
-                    (?:\|([^}]+))?
-                    }}""",
-    re.X,
-)
-
-
-def idlReplacer(match: re.Match) -> t.NodeT:
-    escape, linkFor, lt, linkType, linkText = match.groups()
-    if escape:
-        return t.cast(str, match.group(0))[1:]
-    if linkFor == "":
-        linkFor = "/"
-    if linkType is None:
-        linkType = "idl"
-    elif linkType in config.idlTypes:
-        pass
-    else:
-        m.die(
-            f"Shorthand {match.group(0)} gives type as '{linkType}', but only IDL types are allowed.",
-        )
-        return h.E.span(match.group(0))
-    if linkText is None:
-        if lt.startswith("constructor(") and linkFor and linkFor != "/":
-            # make {{Foo/constructor()}} output as "Foo()" so you know what it's linking to.
-            linkText = linkFor + lt[11:]
-        else:
-            linkText = lt
-    return h.E.code(
-        {"class": "idl", "nohighlight": ""},
-        h.E.a(
-            {
-                "data-link-type": linkType,
-                "for": linkFor,
-                "lt": lt,
-                "bs-autolink-syntax": match.group(0),
-            },
-            linkText,
-        ),
-    )
-
-
-cddlRe = re.compile(
-    r"""
-                    (\\)?
-                    \{\^
-                    (?:([^\^|]*)/)?
-                    ([^\^/|]+?)
-                    (?:!!([\w-]+))?
-                    (?:\|([^\^]+))?
-                    \^}""",
-    re.X,
-)
-
-
-def cddlReplacer(match: re.Match) -> t.NodeT:
-    escape, linkFor, lt, linkType, linkText = match.groups()
-    if escape:
-        return t.cast(str, match.group(0))[1:]
-    if linkFor == "":
-        linkFor = "/"
-    if linkType is None:
-        linkType = "cddl"
-    elif linkType in config.cddlTypes:
-        pass
-    else:
-        m.die(
-            f"Shorthand {match.group(0)} gives type as '{linkType}', but only CDDL types are allowed.",
-        )
-        return h.E.span(match.group(0))
-    if linkText is None:
-        linkText = lt
-    return h.E.code(
-        {"class": "cddl", "nohighlight": ""},
-        h.E.a(
-            {
-                "data-link-type": linkType,
-                "for": linkFor,
-                "lt": lt,
-                "bs-autolink-syntax": match.group(0),
-            },
-            linkText,
-        ),
-    )
-
-
-dfnRe = re.compile(
-    r"""
-                    (\\)?
-                    \[=
-                    (?!\s)(?:([^=|]*)/)?
-                    ([^\"=]+?)
-                    (?:\|([^\"=]+))?
-                    =\]""",
-    re.X,
-)
-
-
-def dfnReplacer(match: re.Match) -> t.NodeT:
-    escape, linkFor, lt, linkText = match.groups()
-    if escape:
-        return t.cast(str, match.group(0))[1:]
-    if linkFor == "":
-        linkFor = "/"
-    if linkText is None:
-        linkText = lt
-    return h.E.a(
-        {
-            "data-link-type": "dfn",
-            "for": linkFor,
-            "lt": lt,
-            "bs-autolink-syntax": match.group(0),
-        },
-        linkText,
-    )
-
-
-abstractRe = re.compile(
-    r"""
-                        (\\)?
-                        \[\$
-                        (?!\s)(?:([^$|]*)/)?
-                        ([^\"$]+?)
-                        (?:\|([^\"$]+))?
-                        \$\]""",
-    re.X,
-)
-
-
-def abstractReplacer(match: re.Match) -> t.NodeT:
-    escape, linkFor, lt, linkText = match.groups()
-    if escape:
-        return t.cast(str, match.group(0))[1:]
-    if linkFor == "":
-        linkFor = "/"
-    if linkText is None:
-        linkText = lt
-    return h.E.a(
-        {
-            "data-link-type": "abstract-op",
-            "for": linkFor,
-            "lt": lt,
-            "bs-autolink-syntax": match.group(0),
-        },
-        linkText,
-    )
-
-
-elementRe = re.compile(
-    r"""
-                        (?P<escape>\\)?
-                        <{
-                        (?P<element>[\w*-]+)
-                        (?:/
-                            (?P<attr>[\w*-]+)
-                            (?:/(?P<value>[^}!|]+))?
-                        )?
-                        (?:!!(?P<linkType>[\w-]+))?
-                        (?:\|(?P<linkText>[^}]+))?}>""",
-    re.X,
-)
-
-
-def elementReplacer(match: re.Match) -> t.NodeT:
-    groupdict = match.groupdict()
-    if groupdict["escape"]:
-        return t.cast(str, match.group(0))[1:]
-    if groupdict["attr"] is None and groupdict["value"] is None:
-        linkType = "element"
-        linkFor = None
-        lt = groupdict["element"]
-    elif groupdict["value"] is None:
-        linkType = "element-sub"
-        linkFor = groupdict["element"]
-        lt = groupdict["attr"]
-    else:
-        linkType = "attr-value"
-        linkFor = groupdict["element"] + "/" + groupdict["attr"]
-        lt = groupdict["value"]
-    if groupdict["linkType"] is not None:
-        linkType = groupdict["linkType"]
-    if groupdict["linkText"] is not None:
-        linkText = groupdict["linkText"]
-    else:
-        linkText = lt
-    return h.E.code(
-        {},
-        h.E.a(
-            {
-                "data-link-type": linkType,
-                "for": linkFor,
-                "lt": lt,
-                "bs-autolink-syntax": match.group(0),
-            },
-            linkText,
-        ),
-    )
-
-
-varRe = re.compile(
-    r"""
-                    (\\)?
-                    \|
-                    (\w(?:[\w\s-]*\w)?)
-                    \|""",
-    re.X,
-)
-
-
-def varReplacer(match: re.Match) -> t.NodeT:
-    escape, varText = match.groups()
-    if escape:
-        return t.cast(str, match.group(0))[1:]
-    return h.E.var({"bs-autolink-syntax": match.group(0)}, varText)
-
-
-inlineLinkRe = re.compile(
-    r"""
-                    (\\)?
-                    \[([^\]]+)\]
-                    \(\s*
-                    (
-                        (?:\\[()]|[^\s"()])*
-                        (?:
-                            # Optional top-level paren group
-                            (?:\((?:\\[()]|[^\s"()])*\))
-                            (?:\\[()]|[^\s"()])*
-                        )*
-                    )
-                    \s*(?:"([^"]*)")?\s*
-                    \)""",
-    re.X,
-)
-
-
-def inlineLinkReplacer(match: re.Match) -> t.NodeT:
-    _, text, href, title = match.groups()
-    # Remove escapes from parens.
-    href = re.sub(r"\\\(", "(", href)
-    href = re.sub(r"\\\)", ")", href)
-    if title:
-        attrs = {"href": href, "title": title}
-    else:
-        attrs = {"href": href}
-    attrs["bs-autolink-syntax"] = match.group(0)
-    return h.E.a(attrs, text)
-
-
-=======
->>>>>>> 7b8dbd60
 strongRe = re.compile(
     r"""
                     # **, not escaped, followed by non-space
