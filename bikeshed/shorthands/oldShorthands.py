--- conflicted
+++ resolved
@@ -30,27 +30,6 @@
 
     def transformText(text: str) -> list[t.NodeT]:
         nodes: list[t.NodeT] = [text]
-<<<<<<< HEAD
-        if "css" in doc.md.markupShorthands:
-            nodes = config.processTextNodes(nodes, propdescRe, propdescReplacer)
-        if "dfn" in doc.md.markupShorthands:
-            nodes = config.processTextNodes(nodes, dfnRe, dfnReplacer)
-            nodes = config.processTextNodes(nodes, abstractRe, abstractReplacer)
-        if "http" in doc.md.markupShorthands:
-            nodes = config.processTextNodes(nodes, headerRe, headerReplacer)
-        if "idl" in doc.md.markupShorthands:
-            nodes = config.processTextNodes(nodes, idlRe, idlReplacer)
-        if "cddl" in doc.md.markupShorthands:
-            nodes = config.processTextNodes(nodes, cddlRe, cddlReplacer)
-        if "markup" in doc.md.markupShorthands:
-            nodes = config.processTextNodes(nodes, elementRe, elementReplacer)
-        if "biblio" in doc.md.markupShorthands:
-            nodes = config.processTextNodes(nodes, biblioRe, biblioReplacer)
-            nodes = config.processTextNodes(nodes, sectionRe, sectionReplacer)
-        if "algorithm" in doc.md.markupShorthands:
-            nodes = config.processTextNodes(nodes, varRe, varReplacer)
-=======
->>>>>>> fe09b4ee
         if "markdown" in doc.md.markupShorthands:
             nodes = config.processTextNodes(nodes, strongRe, strongReplacer)
             nodes = config.processTextNodes(nodes, emRe, emReplacer)
@@ -108,6 +87,8 @@
             continue
         if replacer(idlRe, idlReplacer, el, text):
             continue
+        if replacer(cddlRe, cddlReplacer, el, text):
+            continue
         if replacer(elementRe, elementReplacer, el, text):
             continue
         if replacer(biblioRe, biblioReplacer, el, text):
