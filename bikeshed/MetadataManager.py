--- conflicted
+++ resolved
@@ -3,11 +3,8 @@
 import re
 import os
 import collections
-<<<<<<< HEAD
-=======
 import copy
 import json
->>>>>>> e0e4d10e
 from DefaultOrderedDict import DefaultOrderedDict
 from subprocess import check_output
 from collections import defaultdict
@@ -79,117 +76,7 @@
         self.translateIDs = defaultdict(list)
         self.translations = []
         self.useDfnPanels = True
-<<<<<<< HEAD
         self.prepTR = False
-
-        self.otherMetadata = DefaultOrderedDict(list)
-
-        self.overrides = set()
-
-        # Some keys are single-value:
-        # the result of parsing is simply assigned to them.
-        self.singleValueKeys = {
-            "Title": "title",
-            "H1": "h1",
-            "Status": "status",
-            "ED": "ED",
-            "URL": "ED", # URL is a synonym for ED
-            "Shortname": "shortname",
-            "Level": "level",
-            "TR": "TR",
-            "Warning": "warning",
-            "Group": "group",
-            "Date": "date",
-            "Deadline": "deadline",
-            "Test Suite": "testSuite",
-            "Mailing List": "mailingList",
-            "Mailing List Archives": "mailingListArchives",
-            "Logo": "logo",
-            "Indent": "indent",
-            "Use <I> Autolinks": "useIAutolinks",
-            "No Editor": "noEditor",
-            "Default Biblio Status": "defaultBiblioStatus",
-            "Issue Tracker Template": "issueTrackerTemplate",
-            "Work Status": "workStatus",
-            "Inline Github Issues": "inlineGithubIssues",
-            "Repository": "repository",
-            "Issue Class": "issueClass",
-            "Note Class": "noteClass",
-            "Advisement Class": "advisementClass",
-            "Use Dfn Panels": "useDfnPanels",
-            "Prepare For Tr": "prepTR"
-        }
-
-        # Some keys are multi-value:
-        # they *must* already be established as lists or dicts in __init__.
-        # If a list, result of parsing can be a single value (appended) or a list (extended).
-        # If a dict, result of parsing must be a dict of either single values or lists.
-        # (Note that a multi-valued key might only allow a single value *per key instance*, like Editor,
-        #  or multiple values per key, like Ignored Terms, which are agglomerated across keys.)
-        self.multiValueKeys = {
-            "Editor": "editors",
-            "Former Editor": "previousEditors",
-            "Boilerplate": "boilerplate",
-            "Abstract": "abstract",
-            "Previous Version": "previousVersions",
-            "At Risk": "atRisk",
-            "Ignored Terms": "ignoredTerms",
-            "Ignored Vars": "ignoredVars",
-            "Link Defaults": "linkDefaults",
-            "Issue Tracking": "issues",
-            "Markup Shorthands": "markupShorthands",
-            "Version History": "versionHistory",
-            "Text Macro": "customTextMacros",
-            "Opaque Elements": "opaqueElements",
-            "Block Elements": "blockElements",
-            "Translation": "translations",
-            "Translate Ids": "translateIDs",
-            "Status Text": "statusText"
-        }
-
-        self.knownKeys = self.singleValueKeys.viewkeys() | self.multiValueKeys.viewkeys()
-
-        self.manuallySetKeys = set()
-
-        # Input transformers, passed the key and string value.
-        # The "default" input is a no-op that just returns the input string.
-        self.customInput = {
-            "Date": parseDate,
-            "Deadline": parseDate,
-            "Level": parseLevel,
-            "Warning": convertWarning,
-            "Editor": parseEditor,
-            "Former Editor": parseEditor,
-            "Ignored Terms": parseCommaSeparated,
-            "Ignored Vars": parseCommaSeparated,
-            "Link Defaults": parseLinkDefaults,
-            "Boilerplate": parseBoilerplate,
-            "Indent": parseInteger,
-            "Use <I> Autolinks": parseBoolean,
-            "No Editor": parseBoolean,
-            "Default Biblio Status": parseBiblioStatus,
-            "Issue Tracking": parseLinkedText,
-            "Markup Shorthands": parseMarkupShorthands,
-            "Text Macro": parseTextMacro,
-            "Work Status": parseWorkStatus,
-            "Inline Github Issues": parseBoolean,
-            "Repository": parseRepository,
-            "Opaque Elements": parseCommaSeparated,
-            "Block Elements": parseCommaSeparated,
-            "Translation": parseTranslation,
-            "Translate Ids": parseTranslateIDs,
-            "Use Dfn Panels": parseBoolean,
-            "Prepare For Tr": parseBoolean
-        }
-
-        # Alternate output handlers, passed key/value/doc.
-        # The "default" output assigns the value to self.key.
-        self.customOutput = {
-            "Markup Shorthands": glomMarkupShorthands
-        }
-
-    def addData(self, key, val, default=False):
-=======
         self.useIAutolinks = False
         self.versionHistory = []
         self.warning = None
@@ -200,7 +87,6 @@
         self.manuallySetKeys = set()
 
     def addData(self, key, val):
->>>>>>> e0e4d10e
         key = key.strip()
         if isinstance(val, basestring):
             val = val.strip()
@@ -527,13 +413,8 @@
     # Format is comma-separated list of shorthand category followed by boolean.
     # Output is a dict of the shorthand categories with boolean values.
     vals = [v.strip() for v in val.lower().split(",")]
-<<<<<<< HEAD
-    ret = {}
+    ret = config.BoolSet(default=False)
     validCategories = frozenset(["css", "markup", "dfn", "biblio", "idl", "markdown", "algorithm"])
-=======
-    ret = config.BoolSet(default=False)
-    validCategories = frozenset(["css", "markup", "biblio", "idl", "markdown", "algorithm"])
->>>>>>> e0e4d10e
     for v in vals:
         pieces = v.split()
         if len(pieces) != 2:
@@ -688,46 +569,6 @@
         md.addData(key, val)
     return md
 
-<<<<<<< HEAD
-def smooshValues(container, val):
-    '''
-    "Smooshes" the values into the container.
-    If container is a list,
-    val must be either a single item or a list;
-    it's merged into the container.
-    If container is a dict with list values,
-    val must be a dict,
-    which is merged in dict-wise same as lists.
-    (container should be a defaultdict(list) in this case).
-    '''
-    if val is None:
-        return
-    if isinstance(container, list) or isinstance(container, set):
-        addTo(container, val)
-    elif isinstance(container, dict):
-        for k,v in val.items():
-            if v is None:
-                continue
-            addTo(container[k], v)
-
-def addTo(container, val):
-    '''Generalized method for adding something to a container,
-    since every damn container type does something different.'''
-    def singleValue(v):
-        return not (isinstance(v, list) or isinstance(v, set))
-    if isinstance(container, list):
-        if singleValue(val):
-            container.append(val)
-        else:
-            container.extend(val)
-    elif isinstance(container, set):
-        if singleValue(val):
-            container.add(val)
-        else:
-            container.update(val)
-    else:
-        raise
-=======
 def fromJson(data, doc):
     md = MetadataManager(doc)
     try:
@@ -739,7 +580,6 @@
     for key,val in defaults.items():
         md.addData(key, val)
     return md
->>>>>>> e0e4d10e
 
 def getSpecRepository(doc):
     '''
@@ -847,6 +687,7 @@
     "No Editor": Metadata("No Editor", "noEditor", joinValue, parseBoolean),
     "Note Class": Metadata("Note Class", "noteClass", joinValue, parseLiteral),
     "Opaque Elements": Metadata("Opaque Elements", "opaqueElements", joinList, parseCommaSeparated),
+    "Prepare For Tr": Metadata("Prepare For Tr", "prepTR", joinValue, parseBoolean),
     "Previous Version": Metadata("Previous Version", "previousVersions", joinList, parseLiteralList),
     "Repository": Metadata("Repository", "repository", joinValue, parseRepository),
     "Shortname": Metadata("Shortname", "shortname", joinValue, parseLiteral),
