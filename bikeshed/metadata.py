# pylint: disable=unused-argument

from __future__ import annotations

import dataclasses
import json
import os
import re
import subprocess
from collections import Counter, OrderedDict, defaultdict
from datetime import date, datetime, timedelta
from functools import partial

from isodate import Duration, parse_duration

from . import config, constants, datablocks, h, markdown, repository, t
from . import messages as m
from .translate import _t

if t.TYPE_CHECKING:
    from .line import Line

    class DurationT:
        pass


class MetadataManager:
    @property
    def vshortname(self) -> str | None:
        if self.level:
            return f"{self.shortname}-{self.level}"
        return self.shortname

    @property
    def displayVshortname(self) -> str | None:
        if self.level:
            return f"{self.displayShortname}-{self.level}"
        return self.displayShortname

    def __init__(self) -> None:
        self.hasMetadata: bool = False

        # All metadata ever passed to .addData()
        self.allData: t.DefaultDict[str, list[str]] = defaultdict(list)

        # required metadata
        self.abstract: list[str] = []
        self.ED: str | None = None
        self.level: str | None = None
        self.displayShortname: str | None = None
        self.shortname: str | None = None

        # optional metadata
        self.advisementClass: str = "advisement"
        self.assertionClass: str = "assertion"
        self.assumeExplicitFor: bool = False
        self.atRisk: list[str] = []
        self.audience: list[str] = []
        self.blockElements: list[str] = []
        self.boilerplate: config.BoolSet = config.BoolSet(default=True)
        self.canIUseURLs: list[str] = []
        self.canonicalURL: str | None = None
        self.complainAbout: config.BoolSet = config.BoolSet(["mixed-indents"])
        self.customTextMacros: list[tuple[str, str]] = []
        self.customWarningText: list[str] = []
        self.customWarningTitle: str | None = None
        self.darkMode: bool = True
        self.date: date = datetime.utcnow().date()
        self.deadline: date | None = None
        self.defaultHighlight: str | None = None
        self.defaultBiblioDisplay: str = "index"
        self.defaultRefStatus: str | None = None
        self.dieOn: str | None = None
        self.dieWhen: str | None = None
        self.editors: list[dict[str, str | None]] = []
        self.editorTerm: dict[str, str] = {"singular": _t("Editor"), "plural": _t("Editors")}
        self.expires: date | None = None
        self.externalInfotrees: config.BoolSet = config.BoolSet(default=False)
        self.favicon: str | None = None
        self.forceCrossorigin: bool = False
        self.h1: str | None = None
        self.ignoreCanIUseUrlFailure: list[str] = []
        self.ignoreMDNFailure: list[str] = []
        self.ignoredTerms: list[str] = []
        self.ignoredVars: list[str] = []
        self.implementationReport: str | None = None
        self.includeCanIUsePanels: bool = False
        self.includeMdnPanels: bool = False
        self.indent: int = 4
        self.indentInfo: IndentInfo | None = None
        self.inferCSSDfns: bool = False
        self.informativeClasses: list[str] = []
        self.inlineGithubIssues: bool = False
        self.inlineTagCommands: dict[str, str] = {}
        self.issueClass: str = "issue"
        self.issues: list[tuple[str, str]] = []
        self.issueTrackerTemplate: str | None = None
        self.lineNumbers: bool = False
        self.linkDefaults: t.LinkDefaultsT = defaultdict(list)
        self.localBoilerplate: config.BoolSet = config.BoolSet(default=False)
        self.logo: str | None = None
        self.mailingList: str | None = None
        self.mailingListArchives: str | None = None
        self.markupShorthands: config.BoolSet = config.BoolSet(
            ["css", "dfn", "biblio", "markup", "http", "idl", "cddl", "algorithm"],
        )
        self.maxToCDepth: int | float | None = float("inf")
        self.metadataInclude: config.BoolSet = config.BoolSet(default=True)
        self.metadataOrder: list[str] = ["*", "!*"]
        self.noAbstract: bool = False
        self.noEditor: bool = False
        self.noteClass: str = "note"
        self.opaqueElements: list[str] = ["pre", "xmp", "script", "style"]
        self.prepTR: bool = False
        self.previousEditors: list[dict[str, str | None]] = []
        self.previousVersions: list[dict[str, str]] = []
        self.rawGroup: str | None = None
        self.rawOrg: str | None = None
        self.rawStatus: str | None = None
        self.removeMultipleLinks: bool = False
        self.repository: repository.Repository | None = None
        self.requiredIDs: list[str] = []
        self.slimBuildArtifact: bool = False
        self.statusText: list[str] = []
        self.testSuite: str | None = None
        self.title: str | None = None
        self.toggleDiffs: bool = False
        self.TR: str | None = None
        self.trackingVectorAltText: str = _t("(This is a tracking vector.)")
        self.trackingVectorClass: str = "tracking-vector"
        self.trackingVectorImage: str | None = None
        self.trackingVectorImageHeight: str = "64"
        self.trackingVectorImageWidth: str = "46"
        self.trackingVectorTitle: str = _t("There is a tracking vector here.")
        self.translateIDs: dict[str, str] = {}
        self.translations: list[dict[str, str]] = []
        self.useDfnPanels: bool = True
        self.useIAutolinks: bool = False
        self.versionHistory: list[str] = []
        self.warning: str | None = None
        self.workStatus: str | None = None
        self.wptDisplay: str = "none"
        self.wptPathPrefix: str | None = None
        self.imgAutoSize: bool = True

        self.otherMetadata: OrderedDict[str, list[t.NodesT]] = OrderedDict()

        self.manuallySetKeys: set[str] = set()

    def addData(self, key: str, val: str, lineNum: str | int | None = None) -> MetadataManager:
        key = key.strip()
        val = val.strip()

        if key.startswith("!"):
            self.allData[key].append(val)
            key = key[1:]
            self.otherMetadata.setdefault(key, []).append(val)
            return self

        if key not in ("ED", "TR", "URL"):
            key = key.title()

        if key not in KNOWN_KEYS:
            m.die(f'Unknown metadata key "{key}". Prefix custom keys with "!".', lineNum=lineNum)
            return self

        md = KNOWN_KEYS[key]
        try:
            parsedVal = md.parse(key, val, lineNum=lineNum)
        except Exception as e:
            m.die(f"Error while parsing '{key}' metadata value:\n  {val}\n{e}")
            return self

        self.allData[key].append(val)
        self.addParsedData(key, parsedVal)
        return self

    def addParsedData(self, key: str, val: t.Any) -> MetadataManager:
        md = KNOWN_KEYS[key]
        result = md.join(getattr(self, md.attrName), val)
        setattr(self, md.attrName, result)
        self.manuallySetKeys.add(key)
        return self

    def computeImplicitMetadata(self, doc: t.SpecT) -> None:
        # Do some "computed metadata", based on the value of other metadata.
        # Only call this when you're sure all metadata sources are parsed.

        if doc.doctype.group.name == "BYOS":
            self.boilerplate.default = False
        if not self.repository and doc:
            self.repository = getSpecRepository(doc)
        if (
            isinstance(self.repository, repository.GithubRepository)
            and "feedback-header" in self.boilerplate
            and "repository-issue-tracking" in self.boilerplate
        ):
            self.issues.append(("GitHub", self.repository.formatIssueUrl()))

        self.expires = canonicalizeExpiryDate(self.date, self.expires)

        # for TR document, defaults to TR
        # fallbacks to ED
        if (self.canonicalURL is None or self.canonicalURL == "TR") and self.TR:
            self.canonicalURL = self.TR
        elif (self.canonicalURL is None or self.canonicalURL == "ED") and self.ED:
            self.canonicalURL = self.ED

        if self.displayShortname:
            self.shortname = self.displayShortname.lower()

        if self.dieOn:
            m.state.dieOn = self.dieOn

    def validate(self, doc: t.SpecT) -> bool:
        if doc.doctype.group.name == "BYOS":
            return True

        if not self.hasMetadata:
            m.die("The document requires at least one <pre class=metadata> block.")
            return False

        requiredMd = [
            KNOWN_KEYS["Status"],
            KNOWN_KEYS["Shortname"],
            KNOWN_KEYS["Title"],
        ]

        if doc.doctype.status:
            for mdName in doc.doctype.status.requires:
                if mdName in KNOWN_KEYS:
                    requiredMd.append(KNOWN_KEYS[mdName])
                else:
                    m.warn(
                        f"Programming error: your Status '{doc.doctype.status.fullName()}' claims to require the unknown metadata '{mdName}'. Please report this to the maintainer.",
                    )
        if doc.doctype.group:
            for mdName in doc.doctype.group.requires:
                if mdName in KNOWN_KEYS:
                    requiredMd.append(KNOWN_KEYS[mdName])
                else:
                    m.warn(
                        f"Programming error: your Group '{doc.doctype.group.fullName()}' claims to require the unknown metadata '{mdName}'. Please report this to the maintainer.",
                    )

        if not self.noEditor:
            requiredMd.append(KNOWN_KEYS["Editor"])
        if not self.noAbstract:
            requiredMd.append(KNOWN_KEYS["Abstract"])

        errors = []
        for md in requiredMd:
            if getattr(self, md.attrName) is None:
                errors.append(f"    Missing '{md.humanName}'")
        if errors:
            m.die("Not all required metadata was provided:\n" + "\n".join(errors))
            return False
        return True

    def fillTextMacros(self, macros: t.DefaultDict[str, str], doc: t.SpecT) -> None:
        # Fills up a set of text macros based on metadata.
        if self.title:
            macros["title"] = h.parseTitle(self.title, h.ParseConfig.fromSpec(doc, context="Title metadata"))
        if self.h1:
            macros["spectitle"] = h.parseText(self.h1, h.ParseConfig.fromSpec(doc, context="H1 metadata"))
        elif self.title:
            macros["spectitle"] = h.parseText(self.title, h.ParseConfig.fromSpec(doc, context="Title metadata"))
        if self.displayShortname:
            macros["shortname"] = self.displayShortname
        if self.statusText:
            macros["statustext"] = parsedTextFromRawLines(
                self.statusText,
                doc=doc,
                indent=self.indent,
                context="Status Text metadata",
            )
        else:
            macros["statustext"] = ""
        macros["level"] = str(self.level)
        if self.displayVshortname:
            macros["vshortname"] = self.displayVshortname
        if doc.doctype.status.name == "FINDING" and doc.doctype.group:
            macros["longstatus"] = f"Finding of the {doc.doctype.group.name}"
        elif doc.doctype.status.name == "DRAFT-FINDING" and doc.doctype.group:
            macros["longstatus"] = f"Draft Finding of the {doc.doctype.group.name}"
        elif doc.doctype.status:
            macros["longstatus"] = doc.doctype.status.longName
        else:
            macros["longstatus"] = ""
        if doc.doctype.group.name == "W3C":
            if doc.doctype.status.name in ("LCWD", "FPWD"):
                macros["status"] = "WD"
            elif doc.doctype.status.name in ("NOTE-FPWD", "NOTE-WD"):
                macros["status"] = "DNOTE"
            elif doc.doctype.status.name in ("WG-NOTE", "IG-NOTE"):
                macros["status"] = "NOTE"
            elif doc.doctype.status.name == "NOTE-ED":
                macros["status"] = "ED"
            elif doc.doctype.status:
                macros["status"] = doc.doctype.status.name
        elif doc.doctype.status:
            macros["status"] = doc.doctype.status.name
        if self.workStatus:
            macros["workstatus"] = self.workStatus
        if self.TR:
            macros["latest"] = self.TR
        if self.abstract:
            macros["abstract"] = parsedTextFromRawLines(
                self.abstract,
                doc=doc,
                indent=self.indent,
                context="Abstract metadata",
            )
        elif self.noAbstract:
            macros["abstract"] = ""
        macros["year"] = str(self.date.year)
        macros["date"] = self.date.strftime(f"{self.date.day} %B %Y")
        macros["date-dmmy"] = self.date.strftime(f"{self.date.day} %B %Y")  # same as plain 'date'
        macros["cdate"] = self.date.strftime("%Y%m%d")
        macros["isodate"] = self.date.strftime("%Y-%m-%d")
        macros["date-my"] = self.date.strftime("%b %Y")
        macros["date-mmy"] = self.date.strftime("%B %Y")
        if isinstance(self.expires, date):
            macros["expires"] = self.expires.strftime(f"{self.expires.day} %B %Y")
            macros["expires-dmmy"] = self.expires.strftime(f"{self.expires.day} %B %Y")  # same as plain 'expires'
            macros["cexpires"] = self.expires.strftime("%Y%m%d")
            macros["isoexpires"] = self.expires.strftime("%Y-%m-%d")
            macros["expires-my"] = self.expires.strftime("%b %Y")
            macros["expires-mmy"] = self.expires.strftime("%B %Y")
        if self.deadline:
            macros["deadline"] = self.deadline.strftime(f"{self.deadline.day} %B %Y")
            macros["isodeadline"] = self.deadline.strftime("%Y-%m-%d")
        if doc.doctype.org.name == "W3C" and "Date" in doc.doctype.status.requires:
            status_name = doc.doctype.status.name
            if status_name == "NOTE-WD":
                status_name = "DNOTE"
            macros["version"] = (
                f"https://www.w3.org/TR/{macros['year']}/{status_name}-{macros['vshortname']}-{macros['cdate']}/"
            )
            macros["history"] = f"https://www.w3.org/standards/history/{self.displayVshortname}/"
        elif self.ED:
            macros["version"] = self.ED
        if self.warning and len(self.warning) >= 2:
            macros["replacedby"] = self.warning[1]
        if self.warning and len(self.warning) >= 3:
            macros["snapshotid"] = self.warning[2]
        if self.warning and len(self.warning) >= 4:
            macros["snapshoturl"] = self.warning[3]
        if self.logo:
            macros["logo"] = self.logo
        if self.repository:
            macros["repository"] = self.repository.name or _t("Unnamed Repo")
            macros["repositoryurl"] = self.repository.url
        if self.mailingList:
            macros["mailinglist"] = self.mailingList
        if self.mailingListArchives:
            macros["mailinglistarchives"] = self.mailingListArchives
        if doc.doctype.org.name == "W3C":
            statusName = doc.doctype.status.name
            if statusName == "FPWD":
                macros["w3c-stylesheet-url"] = "https://www.w3.org/StyleSheets/TR/2021/W3C-WD"
                macros["w3c-status-url"] = "https://www.w3.org/standards/types/#FPWD"
            elif statusName in ("NOTE-FPWD", "NOTE-WD"):
                macros["w3c-stylesheet-url"] = "https://www.w3.org/StyleSheets/TR/2021/W3C-DNOTE"
                macros["w3c-status-url"] = "https://www.w3.org/standards/types/#DNOTE"
            elif statusName == "FINDING":
                macros["w3c-stylesheet-url"] = "https://www.w3.org/StyleSheets/TR/2021/base.css"
                macros["w3c-status-url"] = "https://tag.w3.org/findings/"
            elif statusName == "DRAFT-FINDING":
                macros["w3c-stylesheet-url"] = "https://www.w3.org/StyleSheets/TR/2021/base.css"
                macros["w3c-status-url"] = "https://tag.w3.org/findings/"
            elif statusName == "CG-DRAFT":
                macros["w3c-stylesheet-url"] = "https://www.w3.org/StyleSheets/TR/2021/cg-draft"
                macros["w3c-status-url"] = "https://www.w3.org/standards/types/#CG-DRAFT"
            elif statusName == "CG-FINAL":
                macros["w3c-stylesheet-url"] = "https://www.w3.org/StyleSheets/TR/2021/cg-final"
                macros["w3c-status-url"] = "https://www.w3.org/standards/types/#CG-FINAL"
            elif statusName == "NOTE-ED":
                macros["w3c-stylesheet-url"] = "https://www.w3.org/StyleSheets/TR/2021/W3C-ED"
                macros["w3c-status-url"] = "https://www.w3.org/standards/types/#ED"
            else:
                macros["w3c-stylesheet-url"] = f"https://www.w3.org/StyleSheets/TR/2021/W3C-{statusName}"
                macros["w3c-status-url"] = f"https://www.w3.org/standards/types/#{statusName}"
        if self.customWarningText is not None:
            macros["customwarningtext"] = parsedTextFromRawLines(
                self.customWarningText,
                doc=doc,
                indent=self.indent,
                context="Custom Warning Text metadata",
            )
        if self.customWarningTitle is not None:
            macros["customwarningtitle"] = h.parseText(
                self.customWarningTitle,
                h.ParseConfig.fromSpec(doc, context="Custom Warning Title metadata"),
            )
        # Custom macros
        for name, text in self.customTextMacros:
            macros[name.lower()] = text


def parsedTextFromRawLines(lines: list[str], doc: t.SpecT, indent: int, context: str) -> str:
    if len(lines) == 0:
        return ""
    lines = [line.rstrip() + "\n" for line in lines]
    lines = h.parseLines(lines, h.ParseConfig.fromSpec(doc, context=context))
    lines = datablocks.transformDataBlocks(doc, lines)
    lines = markdown.parse(lines, indent)
    return "".join(lines)


if t.TYPE_CHECKING:

    class ParseFunc(t.Protocol):
        def __call__(self, key: str, val: str, lineNum: str | int | None) -> t.Any: ...


def parseDate(key: str, val: str, lineNum: str | int | None) -> date | None:
    if val == "now":
        return datetime.utcnow().date()
    try:
        return datetime.strptime(val, "%Y-%m-%d").date()
    except ValueError:
        m.die(f'The {key} field must be in the format YYYY-MM-DD - got "{val}" instead.', lineNum=lineNum)
        return None


def parseDateOrDuration(key: str, val: str, lineNum: str | int | None) -> date | timedelta | None:
    if val == "now":
        return datetime.utcnow().date()
    if val == "never" or boolish(val) is False:
        return None
    try:
        if val.startswith("P"):
            return t.cast(timedelta, parse_duration(val))
        return datetime.strptime(val, "%Y-%m-%d").date()
    except ValueError:
        m.die(
            f"The {key} field must be an ISO 8601 duration, a date in the format YYYY-MM-DD, now, never, false, no, n, or off. Got '{val}' instead.",
            lineNum=lineNum,
        )
        return None


def canonicalizeExpiryDate(base: date, expires: timedelta | datetime | date | None) -> date | None:
    if expires is None:
        return None
    if isinstance(expires, timedelta):
        return base + expires
    if isinstance(expires, Duration):
        return t.cast(date, base + expires)
    if isinstance(expires, datetime):
        return expires.date()
    if isinstance(expires, date):
        return expires
    m.die(f"Unexpected expiry type: canonicalizeExpiryDate({base}, {expires})")
    return None


def parseLevel(key: str, val: str, lineNum: str | int | None) -> str:
    val = val.lower().strip()
    if val == "none":
        return ""
    return val.strip()


def parseInteger(key: str, val: str, lineNum: str | int | None) -> int:
    return int(val)


def parseBoolean(key: str, val: str, lineNum: str | int | None) -> bool | None:
    b = boolish(val)
    if b is None:
        m.die(f"The {key} field must be true/false, yes/no, y/n, or on/off. Got '{val}' instead.", lineNum=lineNum)
    return b


def parseSoftBoolean(key: str, val: str, lineNum: str | int | None) -> bool | t.Literal["maybe"] | None:
    b = boolish(val)
    if b is not None:
        return b
    if val.lower() in ["maybe", "if possible", "if needed"]:
        return "maybe"
    m.die(f"The {key} field must be boolish, or 'maybe'. Got '{val}' instead.", lineNum=lineNum)
    return None


def boolish(val: str) -> bool | None:
    if val.lower() in ("true", "yes", "y", "on"):
        return True
    if val.lower() in ("false", "no", "n", "off"):
        return False
    return None


def parseWarning(key: str, val: str, lineNum: str | int | None) -> tuple[str, ...] | None:
    if val.lower() == "obsolete":
        return ("warning-obsolete",)
    if val.lower() == "not ready":
        return ("warning-not-ready",)
    if val.lower() == "custom":
        return ("warning-custom",)
    match = re.match(r"Commit +([^ ]+) +(.+) +replaced by +(.+)", val, re.I)
    if match:
        return "warning-commit", match.group(3), match.group(1), match.group(2)
    match = re.match(r"Branch +([^ ]+) +(.+) +replaced by +(.+)", val, re.I)
    if match:
        return "warning-branch", match.group(3), match.group(1), match.group(2)
    match = re.match(r"Replaced By +(.+)", val, re.I)
    if match:
        return "warning-replaced-by", match.group(1)
    match = re.match(r"New Version +(.+)", val, re.I)
    if match:
        return "warning-new-version", match.group(1)
    m.die(
        f"""Unknown value "{val}" for "{key}" metadata. Expected one of:
  obsolete
  not ready
  replaced by [new url]
  new version [new url]
  commit [snapshot id] [snapshot url] replaced by [master url]
  branch [branch name] [branch url] replaced by [master url]
  custom""",
        lineNum=lineNum,
    )
    return None


def parseEditor(key: str, val: str, lineNum: None | str | int) -> list[dict[str, str | None]]:
    pieces = [h.unescape(piece.strip()) for piece in val.split(",")]

    def looksLinkish(string: str) -> bool:
        return bool(re.match(r"\w+:", string)) or looksEmailish(string)

    def looksEmailish(string: str) -> bool:
        return bool(re.match(r".+@.+\..+", string))

    data = {
        "name": pieces[0],
        "w3cid": None,
        "org": None,
        "orglink": None,
        "link": None,
        "email": None,
    }
    # Handle well-known pieces, split off the ambiguous ones
    ambiguousPieces = []
    for piece in pieces[1:]:
        if re.match(r"w3cid \d+$", piece) and data["w3cid"] is None:
            data["w3cid"] = piece[6:]
        else:
            ambiguousPieces.append(piece)
    if len(ambiguousPieces) == 3 and looksLinkish(ambiguousPieces[1]) and looksLinkish(ambiguousPieces[2]):
        # [org, email, url] or [org, url, email]
        data["org"] = ambiguousPieces[0]
        if looksEmailish(ambiguousPieces[1]):
            data["email"] = ambiguousPieces[1]
            data["link"] = ambiguousPieces[2]
        else:
            data["link"] = ambiguousPieces[1]
            data["email"] = ambiguousPieces[2]
    elif len(ambiguousPieces) == 2 and looksLinkish(ambiguousPieces[0]) and looksLinkish(ambiguousPieces[1]):
        # [email, url] or [url, email]
        if looksEmailish(ambiguousPieces[0]):
            data["email"] = ambiguousPieces[0]
            data["link"] = ambiguousPieces[1]
        else:
            data["link"] = ambiguousPieces[0]
            data["email"] = ambiguousPieces[1]
    elif len(ambiguousPieces) == 2 and looksLinkish(ambiguousPieces[1]):
        # [org, email] or [org, url]
        data["org"] = ambiguousPieces[0]
        if looksEmailish(ambiguousPieces[1]):
            data["email"] = ambiguousPieces[1]
        else:
            data["link"] = ambiguousPieces[1]
    elif len(ambiguousPieces) == 1:
        # [org], [email], or [url]
        if looksLinkish(ambiguousPieces[0]):
            if looksEmailish(ambiguousPieces[0]):
                data["email"] = ambiguousPieces[0]
            else:
                data["link"] = ambiguousPieces[0]
        else:
            data["org"] = ambiguousPieces[0]
    elif len(ambiguousPieces) == 0:
        pass
    else:
        m.die(
            f"'{key}' format is '<name>, <company>?, <email-or-contact-page>?'. Got:\n{val}",
            lineNum=lineNum,
        )
        return []
    # Check if the org ends with a link
    if data["org"] is not None and " " in str(data["org"]) and looksLinkish(data["org"].split()[-1]):
        pieces = data["org"].split()
        data["orglink"] = pieces[-1]
        data["org"] = " ".join(pieces[:-1])
    # Check if the name ends with an ID.
    # TODO: remove this, it's redundant with the "w3cid ####" piece
    if data["name"] and re.search(r"\s\d+$", data["name"]):
        pieces = data["name"].split()
        data["w3cid"] = pieces[-1]
        data["name"] = " ".join(pieces[:-1])
    return [data]


def parseCommaSeparated(key: str, val: str, lineNum: str | int | None) -> list[str]:
    return [term.strip().lower() for term in val.split(",")]


def parseIdList(key: str, val: str, lineNum: str | int | None) -> list[str]:
    return [term.strip() for term in val.split(",")]


def parseLinkDefaults(key: str, val: str, lineNum: str | int | None) -> t.LinkDefaultsT:
    defaultSpecs: t.LinkDefaultsT = defaultdict(list)
    for default in val.split(","):
        match = re.match(
            r"^([\w\d-]+)  (?:\s+\( ({}) (?:\s+(snapshot|current))? \) )  \s+(.*)$".format(
                "|".join(config.dfnTypes.union(["dfn"])),
            ),
            default.strip(),
            re.X,
        )
        if match:
            spec = match.group(1)
            type = match.group(2)
            status = match.group(3)
            terms = match.group(4).split("/")
            dfnFor = None
            for term in terms:
                defaultSpecs[term.strip()].append((spec, type, status, dfnFor))
        else:
            m.die(
                f"'{key}' is a comma-separated list of '<spec> (<dfn-type>) <terms>'. Got:\n{default}",
                lineNum=lineNum,
            )
            continue
    return defaultSpecs


def parseBoilerplate(key: str, val: str, lineNum: str | int | None) -> config.BoolSet:
    boilerplate = config.BoolSet(default=True)
    for command in val.split(","):
        pieces = command.lower().strip().split()
        if len(pieces) != 2:
            m.die(
                f"Boilerplate metadata pieces are a boilerplate label and a boolean. Got:\n{command}",
                lineNum=lineNum,
            )
            continue
        if pieces[0] == "omit":
            # legacy syntax; allows "omit foo" in addition to the normal "foo off"/etc
            boilerplate[pieces[1]] = False
        else:
            onoff = boolish(pieces[1])
            if onoff is None:
                m.die(
                    f"Boilerplate metadata pieces are a boilerplate label and a boolean. Got:\n{command}",
                    lineNum=lineNum,
                )
                continue
            boilerplate[pieces[0]] = onoff
    return boilerplate


def parseBiblioDisplay(key: str, val: str, lineNum: str | int | None) -> str:
    val = val.strip().lower()
    if val in constants.biblioDisplay:
        return val
    m.die(f"'{key}' must be either 'inline', 'index', or 'direct'. Got '{val}'", lineNum=lineNum)
    return constants.biblioDisplay.index


def parseRefStatus(key: str, val: str, lineNum: str | int | None) -> str:
    val = val.strip().lower()
    if val == "dated":
        # Legacy term that used to be allowed
        val = "snapshot"
    if val in constants.refStatus:
        return val
    m.die(f"'{key}' must be either 'current' or 'snapshot'. Got '{val}'", lineNum=lineNum)
    return constants.refStatus.current


def parseComplainAbout(key: str, val: str, lineNum: str | int | None) -> config.BoolSet:
    validLabels = frozenset(
        ["missing-example-ids", "broken-links", "accidental-2119", "missing-exposed", "mixed-indents"],
    )
    ret = parseBoolishList(key, val.lower(), default=False, validLabels=validLabels, lineNum=lineNum)
    return ret


def parseExternalInfotrees(key: str, val: str, lineNum: str | int | None) -> config.BoolSet:
    return parseBoolishList(
        key,
        val.lower(),
        default=False,
        validLabels=frozenset(["anchors.bsdata", "link-defaults.infotree"]),
        lineNum=lineNum,
    )


def parseBoolishList(
    key: str,
    val: str,
    default: bool,
    validLabels: t.AbstractSet[str] | None = None,
    extraValues: dict[str, bool] | None = None,
    lineNum: str | int | None = None,
) -> config.BoolSet:
    # Parses anything defined as "label <boolish>, label <boolish>" into a BoolSet
    # Supply a list of valid labels if you want to have them checked,
    # and a dict of {value=>bool} pairs you want in addition to the standard boolish values
    boolset = config.BoolSet(default=default)

    if extraValues is None:
        extraValues = {}
    vals = [v.strip() for v in val.split(",")]
    for v in vals:
        name, _, boolstring = v.strip().rpartition(" ")
        if not name or not boolstring:
            m.die(f"{key} metadata pieces are a label and a boolean. Got:\n{v}", lineNum=lineNum)
            continue
        if validLabels and name not in validLabels:
            m.die(f"Unknown {key} label '{name}'.", lineNum=lineNum)
            continue
        if boolstring in extraValues:
            boolset[name] = extraValues[boolstring]
        else:
            onoff = boolish(boolstring)
            if isinstance(onoff, bool):
                boolset[name] = onoff
            else:
                m.die(f"{key} metadata pieces are a shorthand category and a boolean. Got:\n{v}", lineNum=lineNum)
                continue
    return boolset


def parseLinkedText(key: str, val: str, lineNum: str | int | None) -> list[tuple[str, str]]:
    # Parses anything defined as "text url, text url, text url" into a list of 2-tuples.
    entries = []
    vals = [v.strip() for v in val.split(",")]
    for v in vals:
        pieces = v.rsplit(" ", 1)
        entries.append((pieces[0], pieces[1]))
    return entries


def parseMarkupShorthands(key: str, val: str, lineNum: str | int | None) -> config.BoolSet:
    # Format is comma-separated list of shorthand category followed by boolean.
    # Output is a boolset of the shorthand categories.
    # TODO: Just call parseBoolistList instead
    vals = [v.strip() for v in val.lower().split(",")]
    ret = config.BoolSet(default=False)
    validCategories = frozenset(
<<<<<<< HEAD
        ["algorithm", "biblio", "cddl", "css", "dfn", "http", "idl", "markdown", "markdown-escapes", "markup"],
=======
        [
            "algorithm",
            "biblio",
            "css",
            "dfn",
            "http",
            "idl",
            "macros-in-autolinks",
            "markdown",
            "markdown-escapes",
            "markup",
        ],
>>>>>>> 7b8dbd60
    )
    for v in vals:
        pieces = v.split()
        if len(pieces) != 2:
            m.die(
                f"Markup Shorthand metadata pieces are a shorthand category and a boolean. Got:\n{v}",
                lineNum=lineNum,
            )
            continue
        name, boolstring = pieces
        if name not in validCategories:
            m.die(f"Unknown Markup Shorthand category '{name}'.", lineNum=lineNum)
            continue
        onoff = boolish(boolstring)
        if onoff is None:
            m.die(
                f"Markup Shorthand metadata pieces are a shorthand category and a boolean. Got:\n{v}",
                lineNum=lineNum,
            )
            continue
        ret[name] = onoff
    return ret


def parseInlineGithubIssues(key: str, val: str, lineNum: str | int | None) -> t.Literal[False] | str:
    val = val.lower()
    if val in ["title", "full"]:
        return val
    b = boolish(val)
    if b is None:
        m.die(f"Inline Github Issues must be 'title', 'full' or a boolish value. Got: '{val}'", lineNum=lineNum)
        return False
    if b is True:
        return "full"
    return False


def parseTextMacro(key: str, val: str, lineNum: str | int | None) -> list[tuple[str, str]]:
    # Each Text Macro line is just a macro name (must be uppercase)
    # followed by the text it expands to.
    try:
        name, text = val.lstrip().split(None, 1)
    except ValueError:
        m.die(f"Text Macro lines must contain a macro name followed by the macro text. Got:\n{val}", lineNum=lineNum)
        return []
    if not re.match(r"[A-Z0-9-]+$", name):
        m.die(f"Text Macro names must be all-caps and alphanumeric. Got '{name}'", lineNum=lineNum)
        return []
    return [(name, text)]


def parseWorkStatus(key: str, val: str, lineNum: str | int | None) -> str | None:
    # The Work Status is one of (completed, stable, testing, refining, revising, exploring, rewriting, abandoned).
    val = val.strip().lower()
    if val not in (
        "completed",
        "stable",
        "testing",
        "refining",
        "revising",
        "exploring",
        "rewriting",
        "abandoned",
    ):
        m.die(
            f"Work Status must be one of (completed, stable, testing, refining, revising, exploring, rewriting, abandoned). Got '{val}'. See http://fantasai.inkedblade.net/weblog/2011/inside-csswg/process for details.",
            lineNum=lineNum,
        )
        return None
    return val


def parseRepository(key: str, val: str, lineNum: str | int | None) -> repository.Repository | None:
    # Shortname followed by url, or just url.
    # If just url, I'll try to recognize the shortname from it; otherwise it's the url again.
    val = val.strip()
    pieces = val.split(None, 1)
    if len(pieces) == 2:
        return repository.Repository(url=pieces[0], name=pieces[1])
    if len(pieces) == 1:
        # Try to recognize a GitHub url
        match = re.match(r"https://github\.([\w.-]+)/([\w-]+)/([\w-]+)/?$", val)
        if match:
            return repository.GithubRepository(*match.groups())
        # If you just provide a user/repo pair, assume it's a github.com repo.
        # Will provide ways to opt into other repos when people care.
        match = re.match(r"([\w-]+)/([\w-]+)$", val)
        if match:
            return repository.GithubRepository("com", *match.groups())
        # Otherwise just use the url as the shortname
        return repository.Repository(url=val)
    m.die(f"Repository must be a url, optionally followed by a shortname. Got '{val}'", lineNum=lineNum)
    return None


def parseTranslateIDs(key: str, val: str, lineNum: str | int | None) -> dict[str, str]:
    translations = {}
    for v in val.split(","):
        pieces = v.strip().split()
        if len(pieces) != 2:
            m.die(f"‘Translate IDs’ values must be an old ID followed by a new ID. Got '{v}'", lineNum=lineNum)
            continue
        old, new = pieces
        translations[old] = new
    return translations


def parseTranslation(key: str, val: str, lineNum: str | int | None) -> list[dict[str, str | None]]:
    # Format is <lang-code> <url> [ [ , name <name-in-spec-lang> ] || [ , native-name <name-in-the-lang> ] ]?
    pieces = val.split(",")
    if not (1 <= len(pieces) <= 3):
        m.die(
            f"Format of a Translation line is <lang-code> <url> [ [ , name <name-in-spec-lang> ] || [ , native-name <name-in-the-lang> ] ]?. Got:\n{val}",
            lineNum=lineNum,
        )
        return []
    firstParts = pieces[0].split()
    if len(firstParts) != 2:
        m.die(
            f"First part of a Translation line must be a lang-code followed by a url. Got:\n{pieces[0]}",
            lineNum=lineNum,
        )
        return []
    langCode, url = firstParts
    name = None
    nativeName = None
    for piece in pieces[1:]:
        k, v = piece.split(None, 1)
        if k.lower() == "name":
            name = v
        elif k.lower() == "native-name":
            nativeName = v
        else:
            m.die(
                f"Later parts of a Translation line must start with 'name' or 'native-name'. Got:\n{piece}",
                lineNum=lineNum,
            )
    return [{"lang-code": langCode, "url": url, "name": name, "native-name": nativeName}]


def parseAudience(key: str, val: str, lineNum: str | int | None) -> list[str]:
    # WG21 value
    values = [x.strip().upper() for x in val.strip().split(",")]
    if len(values) == 1 and values[0] == "ALL":
        return ["all"]
    elif len(values) >= 1:
        ret = []
        namedAudiences = {"CWG", "LWG", "EWG", "LEWG", "DIRECTION"}
        pseudonymAudiences = {
            "Concurrency": "SG1",
            "Modules": "SG2",
            "Networking": "SG4",
            "TM": "SG5",
            "Numerics": "SG6",
            "Reflection": "SG7",
            "FeatureTesting": "SG10",
            "UB": "SG12",
            "HMI": "SG13",
            "LowLatency": "SG14",
            "Tooling": "SG15",
            "Unicode": "SG16",
            "EWGI": "SG17",
            "LEWGI": "SG18",
            "MachineLearning": "SG19",
            "Education": "SG20",
            "Contracts": "SG21",
        }
        for v in values:
            if v in namedAudiences:
                ret.append(v)
            elif v in pseudonymAudiences:
                ret.append(pseudonymAudiences[v])
            elif re.match(r"WG\d+|SG\d+", v):
                ret.append(v)
            else:
                m.die(f"Unknown 'Audience' value '{v}'.", lineNum=lineNum)
                continue
        return ret
    else:
        m.die("Audience metadata must have at least one value if specified.")
        return []


def parseEditorTerm(key: str, val: str, lineNum: str | int | None) -> dict[str, str]:
    values = [x.strip() for x in val.strip().split(",")]
    if len(values) == 2:
        return {"singular": values[0], "plural": values[1]}
    m.die(
        f"Editor Term metadata must be two comma-separated terms, giving the singular and plural term for editors. Got '{val}'.",
        lineNum=lineNum,
    )
    return {"singular": "Editor", "plural": "Editors"}


def parseMaxToCDepth(key: str, val: str, lineNum: str | int | None) -> int | float:
    if val.lower() == "none":
        return float("inf")
    try:
        v = int(val)
    except ValueError:
        m.die(
            f"Max ToC Depth metadata must be 'none' or an integer 1-5. Got '{val}'.",
            lineNum=lineNum,
        )
        return float("inf")
    if not (1 <= v <= 5):
        m.die(
            f"Max ToC Depth metadata must be 'none' or an integer 1-5. Got '{val}'.",
            lineNum=lineNum,
        )
        return float("inf")
    return v


def parseMetadataOrder(key: str, val: str, lineNum: str | int | None) -> list[str]:
    pieces = [x.strip() for x in val.split(",")]
    return pieces


def parseWptDisplay(key: str, val: str, lineNum: str | int | None) -> str:
    val = val.lower()
    if val in ("none", "inline", "open", "closed"):
        return val
    m.die(
        f"WPT Display metadata only accepts the values 'none', 'closed', 'open', or 'inline'. Got '{val}'.",
        lineNum=lineNum,
    )
    return "none"


def parsePreviousVersion(key: str, val: str, lineNum: str | int | None) -> list[dict[str, str]]:
    biblioMatch = re.match(r"from biblio(\s+\S+)?", val.lower())
    if biblioMatch:
        if biblioMatch.group(1):
            return [{"type": "from-biblio", "value": biblioMatch.group(1).strip()}]
        return [{"type": "from-biblio-implicit"}]
    return [{"type": "url", "value": val}]


def parseInlineTagCommand(key: str, val: str, lineNum: str | int | None) -> dict[str, str]:
    tag, _, command = val.strip().partition(" ")
    command = command.strip()
    return {tag: command}


def parseDieOn(key: str, val: str, lineNum: str | int | None) -> str:
    val = val.strip()
    if val in m.MESSAGE_LEVELS:
        return val
    choices = config.englishFromList(f"'{x}'" for x in m.MESSAGE_LEVELS)
    m.die(
        f"Die On metadata only accepts the values {choices}. Got '{val}'.",
        lineNum=lineNum,
    )
    return "everything"


def parseDieWhen(key: str, val: str, lineNum: str | int | None) -> str:
    val = val.strip()
    if val in m.DEATH_TIMING:
        return val
    choices = config.englishFromList(f"'{x}'" for x in m.DEATH_TIMING)
    m.die(
        f"Die When metadata only accepts the values {choices}. Got '{val}'.",
        lineNum=lineNum,
    )
    return "late"


def parseIgnoreMdnFailure(key: str, val: str, lineNum: str | int | None) -> list[str]:
    vals = [x.strip() for x in val.split(",")]
    vals = [x[1:] if x.startswith("#") else x for x in vals]
    return vals


def parse(lines: t.Sequence[Line]) -> tuple[list[Line], MetadataManager]:
    # Given HTML document text, in the form of an array of text lines,
    # extracts all <pre class=metadata> lines and parses their contents.
    # Returns the text lines, with the metadata-related lines removed,
    # and a filled MetadataManager object

    newlines = []
    inMetadata = False
    lastKey = None
    multilineVal = False
    endTag = None
    md = MetadataManager()
    for line in lines:
        if not inMetadata and re.match(r"<(pre|xmp) [^>]*class=[^>]*metadata[^>]*>", line.text):
            inMetadata = True
            md.hasMetadata = True
            if line.text.startswith("<pre"):
                endTag = r"</pre>\s*"
            else:
                endTag = r"</xmp>\s*"
            continue
        if inMetadata and re.match(t.cast(str, endTag), line.text):
            inMetadata = False
            continue
        if inMetadata:
            # Skip newlines except for multiline blocks
            if line.text.strip() == "" and not multilineVal:
                continue
            if lastKey and (line.text.strip() == "" or re.match(r"\s+", line.text)):
                # empty lines, or lines that start with 1+ spaces, continue previous key
                md.addData(lastKey, line.text, lineNum=line.i)
            elif re.match(r"([^:]+):(.*)", line.text):
                match = re.match(r"([^:]+):(.*)", line.text)
                assert match is not None
                key = match[1].strip()
                val = match[2].strip()
                if key in KNOWN_KEYS and KNOWN_KEYS[key].multiline:
                    multilineVal = True
                elif key[0] == "!":
                    multilineVal = True
                else:
                    multilineVal = False
                md.addData(key, val, lineNum=line.i)
                lastKey = match[1]
            else:
                m.die(
                    f"Incorrectly formatted metadata line:\n{line.text}",
                    lineNum=line.i,
                )
                continue
        elif re.match(r"\s*<h1[^>]*>.*?</h1>", line.text):
            if md.title is None:
                match = re.match(r"\s*<h1[^>]*>(.*?)</h1>", line.text)
                assert match is not None
                title = match[1]
                md.addData("Title", title, lineNum=line.i)
            newlines.append(line)
        else:
            newlines.append(line)
    indentInfo = inferIndent(newlines)
    md.addParsedData("Indent Info", indentInfo)
    if "Indent" not in md.manuallySetKeys and indentInfo.size:
        md.indent = indentInfo.size
    return newlines, md


@dataclasses.dataclass
class IndentInfo:
    size: int | None = None
    char: str | None = None
    spaceLines: int = 0
    tabLines: int = 0
    neitherLines: int = 0

    def tooShort(self) -> bool:
        return (self.spaceLines + self.tabLines) < 20


def inferIndent(lines: t.Sequence[Line]) -> IndentInfo:
    # Infer what indent character the document is using.
    # If the document uses space indentation,
    # infer what the indent size is by seeing what % of indents
    # are divisible by various values.
    # A sufficiently short document, or one with too few indented lines,
    # will fail to infer anything.
    indentSizes: Counter[int] = Counter()
    info = IndentInfo()
    for line in lines:
        # Purposely require at least two spaces; I don't
        # auto-detect single-space indents. Get help.
        match = re.match("( {2,})", line.text)
        if match:
            indentSizes[len(match.group(1))] += 1
            info.spaceLines += 1
        elif line.text[0:1] == "\t":
            info.tabLines += 1
        else:
            info.neitherLines += 1
    # If very few lines are indented at all, just bail
    if info.tooShort():
        return info
    # If tab indents predominate, assume tab-indent.
    if info.spaceLines < info.tabLines:
        info.char = "\t"
    else:
        info.char = " "
    # If we have more than a handful of indented lines,
    # do a pretend Fourier analysis
    # (see how many lines' indents are evenly divided).
    # This allows *some* lines to be indented incorrectly
    # (or space indent + space alignment on code samples).
    # Add some extra weight for being *exactly* the desired indent,
    # to counterbalance the fact that every 4-indent line
    # looks like a 2-indent line as well, etc.
    if info.spaceLines >= 50:
        evenDivisions: Counter[int] = Counter()
        for candidateIndent in range(8, 1, -1):
            for spaceCount, lineCount in indentSizes.items():
                if spaceCount % candidateIndent == 0:
                    evenDivisions[candidateIndent] += lineCount
                if spaceCount == candidateIndent:
                    evenDivisions[candidateIndent] += lineCount
        if evenDivisions:
            info.size = evenDivisions.most_common(1)[0][0]
    return info


def fromCommandLine(overrides: list[str]) -> MetadataManager:
    # Given a list of strings representing command-line arguments,
    # finds the args that correspond to metadata keys
    # and fills a MetadataManager accordingly.
    md = MetadataManager()
    for o in overrides:
        match = re.match(r"--md-([^ =]+)=(.+)", o)
        if not match:
            # Not a metadata key
            continue
        # Convert the key into a metadata name
        key = match.group(1).replace("-", " ")
        if key not in ("ED", "TR"):
            key = key.title()
        val = match.group(2).strip()
        md.addData(key, val)
    return md


def fromJson(data: str, source: str) -> MetadataManager:
    md = MetadataManager()
    try:
        defaults = json.loads(data, object_pairs_hook=OrderedDict)
    except Exception as e:
        if data != "":
            if source == "computed-metadata":
                m.die(
                    f"Error loading computed-metadata JSON.\nCheck if you need to JSON-escape some characters in a text macro?\n{e}",
                )
            else:
                m.die(f"Error loading {source} JSON:\n{e}")
        return md
    for key, val in defaults.items():
        if isinstance(val, str):
            md.addData(key, val)
        elif isinstance(val, list):
            for indivVal in val:
                md.addData(key, indivVal)
        else:
            m.die(f"JSON metadata values must be strings or arrays of strings. '{key}' is something else.")
            return md
    return md


def getSpecRepository(doc: t.SpecT) -> repository.Repository | None:
    """
    Attempts to find the name of the repository the spec is a part of.
    Currently only searches for GitHub repos.
    Returns a "shortname" of the repo, and the full url.
    """
    if doc and doc.inputSource and doc.inputSource.hasDirectory():
        source_dir = doc.inputSource.directory()
        try:
            with open(os.devnull, "wb") as fnull:
                remotes = str(
                    subprocess.check_output(["git", "remote", "-v"], stderr=fnull, cwd=source_dir),  # noqa: S603
                    encoding="utf-8",
                )
            searches = [
                r"origin\tgit@github\.([\w.-]+):([\w-]+)/([\w-]+)\.git \(\w+\)",
                r"origin\thttps://github\.([\w.-]+)/([\w-]+)/([\w-]+)\.git \(\w+\)",
                r"origin\thttps://github\.([\w.-]+)/([\w-]+)/([\w-]+)/? \(\w+\)",
            ]
            for search_re in searches:
                search = re.search(search_re, remotes)
                if search:
                    return repository.GithubRepository(*search.groups())
            return None
        except subprocess.CalledProcessError:
            # check_output will throw CalledProcessError when not in a git repo
            return None
    return None


def parseDoc(doc: t.SpecT) -> None:
    # Look through the doc for any additional metadata information that might be needed.

    for el in h.findAll(".replace-with-note-class", doc):
        h.removeClass(el, "replace-with-note-class")
        h.addClass(doc, el, doc.md.noteClass)
    for el in h.findAll(".replace-with-issue-class", doc):
        h.removeClass(el, "replace-with-issue-class")
        h.addClass(doc, el, doc.md.issueClass)
    for el in h.findAll(".replace-with-assertion-class", doc):
        h.removeClass(el, "replace-with-assertion-class")
        h.addClass(doc, el, doc.md.assertionClass)
    for el in h.findAll(".replace-with-advisement-class", doc):
        h.removeClass(el, "replace-with-advisement-class")
        h.addClass(doc, el, doc.md.advisementClass)

    if (
        "feedback-header" in doc.md.boilerplate
        and "issues-index" in doc.md.boilerplate
        and h.find("." + doc.md.issueClass, doc) is not None
    ):
        # There's at least one inline issue.
        doc.md.issues.append(("Inline In Spec", "#issues-index"))


def join(*sources: MetadataManager | None) -> MetadataManager:
    """
    MetadataManager is a monoid
    """
    md = MetadataManager()
    md.hasMetadata = any(x.hasMetadata for x in sources if x)
    for mdsource in sources:
        if mdsource is None:
            continue
        for k in mdsource.manuallySetKeys:
            mdentry = KNOWN_KEYS[k]
            md.addParsedData(k, getattr(mdsource, mdentry.attrName))
        for k, v in mdsource.otherMetadata.items():
            md.otherMetadata.setdefault(k, []).extend(v)
    return md


@dataclasses.dataclass
class Metadata:
    humanName: str
    attrName: str
    join: t.Callable[[t.Any, t.Any], t.Any]
    parse: ParseFunc
    multiline: bool = False


if t.TYPE_CHECKING:
    JoinA = t.TypeVar("JoinA")
    JoinB = t.TypeVar("JoinB")


def joinValue(a: JoinA, b: JoinB) -> JoinB:
    return b


def joinList(a: t.Sequence[JoinA], b: t.Sequence[JoinB]) -> t.Sequence[JoinA | JoinB]:
    return a + b  # type: ignore[operator, no-any-return]


def joinDict(a: t.Mapping[str, JoinA], b: t.Mapping[str, JoinB]) -> dict[str, JoinA | JoinB]:
    x: dict[str, JoinA | JoinB] = {}
    x.update(a)
    x.update(b)
    return x


def joinBoolSet(a: config.BoolSet, b: config.BoolSet) -> config.BoolSet:
    x = config.BoolSet()
    x.update(a)
    x.update(b)
    return x


def joinDdList(
    a: defaultdict[str, list[JoinA]],
    b: defaultdict[str, list[JoinB]],
) -> defaultdict[str, list[JoinA | JoinB]]:
    x: defaultdict[str, list[JoinA | JoinB]] = defaultdict(list)
    x.update(a)  # type: ignore[arg-type]
    x.update(b)  # type: ignore[arg-type]
    return x


def parseLiteral(key: str, val: str, lineNum: str | int | None) -> str:
    return val


def parseLiteralOrNone(key: str, val: str, lineNum: str | int | None) -> str | None:
    if val.lower() == "none":
        return None
    return val


def parseLiteralCaseless(key: str, val: str, lineNum: str | int | None) -> str:
    return val.lower()


def parseLiteralList(key: str, val: str, lineNum: str | int | None) -> list[str]:
    return [val]


KNOWN_KEYS = {
    "Abstract": Metadata("Abstract", "abstract", joinList, parseLiteralList, multiline=True),
    "Advisement Class": Metadata("Advisement Class", "advisementClass", joinValue, parseLiteral),
    "Assertion Class": Metadata("Assertion Class", "assertionClass", joinValue, parseLiteral),
    "Assume Explicit For": Metadata("Assume Explicit For", "assumeExplicitFor", joinValue, parseBoolean),
    "At Risk": Metadata("At Risk", "atRisk", joinList, parseLiteralList),
    "Audience": Metadata("Audience", "audience", joinList, parseAudience),
    "Block Elements": Metadata("Block Elements", "blockElements", joinList, parseCommaSeparated),
    "Boilerplate": Metadata("Boilerplate", "boilerplate", joinBoolSet, parseBoilerplate),
    "Can I Use Url": Metadata("Can I Use URL", "canIUseURLs", joinList, parseLiteralList),
    "Canonical Url": Metadata("Canonical URL", "canonicalURL", joinValue, parseLiteral),
    "Complain About": Metadata("Complain About", "complainAbout", joinBoolSet, parseComplainAbout),
    "Custom Warning Text": Metadata(
        "Custom Warning Text",
        "customWarningText",
        joinList,
        parseLiteralList,
        multiline=True,
    ),
    "Custom Warning Title": Metadata("Custom Warning Title", "customWarningTitle", joinValue, parseLiteral),
    "Dark Mode": Metadata("Dark Mode", "darkMode", joinValue, parseBoolean),
    "Date": Metadata("Date", "date", joinValue, parseDate),
    "Deadline": Metadata("Deadline", "deadline", joinValue, parseDate),
    "Default Biblio Display": Metadata("Default Biblio Display", "defaultBiblioDisplay", joinValue, parseBiblioDisplay),
    "Default Biblio Status": Metadata(
        "Default Biblio Status",
        "defaultRefStatus",
        joinValue,
        parseRefStatus,
    ),  # synonym of "Default Ref Status"
    "Default Highlight": Metadata("Default Highlight", "defaultHighlight", joinValue, parseLiteral),
    "Default Ref Status": Metadata("Default Ref Status", "defaultRefStatus", joinValue, parseRefStatus),
    "Die On": Metadata("Die On", "dieOn", joinValue, parseDieOn),
    "Die When": Metadata("Die When", "dieWhen", joinValue, parseDieWhen),
    "ED": Metadata("ED", "ED", joinValue, parseLiteral),
    "Editor": Metadata("Editor", "editors", joinList, parseEditor),
    "Editor Term": Metadata("Editor Term", "editorTerm", joinValue, parseEditorTerm),
    "Expires": Metadata("Expires", "expires", joinValue, parseDateOrDuration),
    "External Infotrees": Metadata("External Infotrees", "externalInfotrees", joinBoolSet, parseExternalInfotrees),
    "Favicon": Metadata("Favicon", "favicon", joinValue, parseLiteral),
    "Force Crossorigin": Metadata("Force Crossorigin", "forceCrossorigin", joinValue, parseBoolean),
    "Former Editor": Metadata("Former Editor", "previousEditors", joinList, parseEditor),
    "Group": Metadata("Group", "rawGroup", joinValue, parseLiteral),
    "H1": Metadata("H1", "h1", joinValue, parseLiteral),
    "Ignore Can I Use Url Failure": Metadata(
        "Ignore Can I Use Url Failure",
        "ignoreCanIUseUrlFailure",
        joinList,
        parseLiteralList,
    ),
    "Ignore Mdn Failure": Metadata("Ignore MDN Failure", "ignoreMDNFailure", joinList, parseIgnoreMdnFailure),
    "Ignored Terms": Metadata("Ignored Terms", "ignoredTerms", joinList, parseCommaSeparated),
    "Ignored Vars": Metadata("Ignored Vars", "ignoredVars", joinList, parseCommaSeparated),
    "Image Auto Size": Metadata("Image Auto Size", "imgAutoSize", joinValue, parseBoolean),
    "Implementation Report": Metadata("Implementation Report", "implementationReport", joinValue, parseLiteral),
    "Include Can I Use Panels": Metadata("Include Can I Use Panels", "includeCanIUsePanels", joinValue, parseBoolean),
    "Include Mdn Panels": Metadata("Include Mdn Panels", "includeMdnPanels", joinValue, parseSoftBoolean),
    "Indent": Metadata("Indent", "indent", joinValue, parseInteger),
    "Indent Info": Metadata("Indent Info", "indentInfo", joinValue, parseLiteral),
    "Infer Css Dfns": Metadata("Infer Css Dfns", "inferCSSDfns", joinValue, parseBoolean),
    "Informative Classes": Metadata("Informative Classes", "informativeClasses", joinList, parseCommaSeparated),
    "Inline Github Issues": Metadata("Inline Github Issues", "inlineGithubIssues", joinValue, parseInlineGithubIssues),
    "Inline Tag Command": Metadata("Inline Tag Command", "inlineTagCommands", joinDict, parseInlineTagCommand),
    "Issue Class": Metadata("Issue Class", "issueClass", joinValue, parseLiteral),
    "Issue Tracker Template": Metadata("Issue Tracker Template", "issueTrackerTemplate", joinValue, parseLiteral),
    "Issue Tracking": Metadata("Issue Tracking", "issues", joinList, parseLinkedText),
    "Level": Metadata("Level", "level", joinValue, parseLevel),
    "Line Numbers": Metadata("Line Numbers", "lineNumbers", joinValue, parseBoolean),
    "Link Defaults": Metadata("Link Defaults", "linkDefaults", joinDdList, parseLinkDefaults),
    "Local Boilerplate": Metadata(
        "Local Boilerplate",
        "localBoilerplate",
        joinBoolSet,
        partial(parseBoolishList, default=False),
    ),
    "Logo": Metadata("Logo", "logo", joinValue, parseLiteral),
    "Mailing List Archives": Metadata("Mailing List Archives", "mailingListArchives", joinValue, parseLiteral),
    "Mailing List": Metadata("Mailing List", "mailingList", joinValue, parseLiteral),
    "Markup Shorthands": Metadata("Markup Shorthands", "markupShorthands", joinBoolSet, parseMarkupShorthands),
    "Max Toc Depth": Metadata("Max ToC Depth", "maxToCDepth", joinValue, parseMaxToCDepth),
    "Metadata Include": Metadata(
        "Metadata Include",
        "metadataInclude",
        joinBoolSet,
        partial(parseBoolishList, default=True),
    ),
    "Metadata Order": Metadata("Metadata Order", "metadataOrder", joinValue, parseMetadataOrder),
    "No Abstract": Metadata("No Abstract", "noAbstract", joinValue, parseBoolean),
    "No Editor": Metadata("No Editor", "noEditor", joinValue, parseBoolean),
    "Note Class": Metadata("Note Class", "noteClass", joinValue, parseLiteral),
    "Opaque Elements": Metadata("Opaque Elements", "opaqueElements", joinList, parseCommaSeparated),
    "Org": Metadata("Org", "rawOrg", joinValue, parseLiteral),
    "Prepare For Tr": Metadata("Prepare For Tr", "prepTR", joinValue, parseBoolean),
    "Previous Version": Metadata("Previous Version", "previousVersions", joinList, parsePreviousVersion),
    "Remove Multiple Links": Metadata("Remove Multiple Links", "removeMultipleLinks", joinValue, parseBoolean),
    "Repository": Metadata("Repository", "repository", joinValue, parseRepository),
    "Required Ids": Metadata("Required Ids", "requiredIDs", joinList, parseIdList),
    "Revision": Metadata("Revision", "level", joinValue, parseLevel),
    "Shortname": Metadata("Shortname", "displayShortname", joinValue, parseLiteral),
    "Slim Build Artifact": Metadata("Slim Build Artifact", "slimBuildArtifact", joinValue, parseBoolean),
    "Status Text": Metadata("Status Text", "statusText", joinList, parseLiteralList, multiline=True),
    "Status": Metadata("Status", "rawStatus", joinValue, parseLiteral),
    "Test Suite": Metadata("Test Suite", "testSuite", joinValue, parseLiteral),
    "Text Macro": Metadata("Text Macro", "customTextMacros", joinList, parseTextMacro),
    "Title": Metadata("Title", "title", joinValue, parseLiteral),
    "Toggle Diffs": Metadata("Toggle Diffs", "toggleDiffs", joinValue, parseBoolean),
    "TR": Metadata("TR", "TR", joinValue, parseLiteral),
    "Tracking Vector Class": Metadata("Tracking Vector Class", "trackingVectorClass", joinValue, parseLiteralOrNone),
    "Tracking Vector Image": Metadata("Tracking Vector Image", "trackingVectorImage", joinValue, parseLiteralOrNone),
    "Tracking Vector Image Width": Metadata(
        "Tracking Vector Image Width",
        "trackingVectorImageWidth",
        joinValue,
        parseLiteral,
    ),
    "Tracking Vector Image Height": Metadata(
        "Tracking Vector Image Height",
        "trackingVectorImageHeight",
        joinValue,
        parseLiteral,
    ),
    "Tracking Vector Alt Text": Metadata("Tracking Vector Alt Text", "trackingVectorAltText", joinValue, parseLiteral),
    "Tracking Vector Title": Metadata("Tracking Vector Title", "trackingVectorTitle", joinValue, parseLiteral),
    "Translate Ids": Metadata("Translate Ids", "translateIDs", joinDdList, parseTranslateIDs),
    "Translation": Metadata("Translation", "translations", joinList, parseTranslation),
    "URL": Metadata("URL", "ED", joinValue, parseLiteral),  # URL is a synonym for ED
    "Use <I> Autolinks": Metadata("Use <I> Autolinks", "useIAutolinks", joinValue, parseBoolean),
    "Use Dfn Panels": Metadata("Use Dfn Panels", "useDfnPanels", joinValue, parseBoolean),
    "Version History": Metadata("Version History", "versionHistory", joinList, parseLiteralList),
    "Warning": Metadata("Warning", "warning", joinValue, parseWarning),
    "Work Status": Metadata("Work Status", "workStatus", joinValue, parseWorkStatus),
    "Wpt Display": Metadata("Wpt Display", "wptDisplay", joinValue, parseWptDisplay),
    "Wpt Path Prefix": Metadata("Wpt Path Prefix", "wptPathPrefix", joinValue, parseLiteral),
}<|MERGE_RESOLUTION|>--- conflicted
+++ resolved
@@ -754,12 +754,10 @@
     vals = [v.strip() for v in val.lower().split(",")]
     ret = config.BoolSet(default=False)
     validCategories = frozenset(
-<<<<<<< HEAD
-        ["algorithm", "biblio", "cddl", "css", "dfn", "http", "idl", "markdown", "markdown-escapes", "markup"],
-=======
         [
             "algorithm",
             "biblio",
+            "cddl",
             "css",
             "dfn",
             "http",
@@ -769,7 +767,6 @@
             "markdown-escapes",
             "markup",
         ],
->>>>>>> 7b8dbd60
     )
     for v in vals:
         pieces = v.split()
