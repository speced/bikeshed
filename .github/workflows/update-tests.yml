--- conflicted
+++ resolved
@@ -8,13 +8,8 @@
     runs-on: ubuntu-latest
     if: github.repository_owner == 'tabatkins'
     steps:
-<<<<<<< HEAD
-    - uses: actions/checkout@v2.4.0
+    - uses: actions/checkout@v3
     - uses: actions/setup-python@v4
-=======
-    - uses: actions/checkout@v3
-    - uses: actions/setup-python@v4.1.0
->>>>>>> 08696922
       with:
         python-version: 3.8
     - name: install dependencies
